# Copyright (c) 2014, Ford Motor Company
# All rights reserved.
#
# Redistribution and use in source and binary forms, with or without
# modification, are permitted provided that the following conditions are met:
#
# Redistributions of source code must retain the above copyright notice, this
# list of conditions and the following disclaimer.
#
# Redistributions in binary form must reproduce the above copyright notice,
# this list of conditions and the following
# disclaimer in the documentation and/or other materials provided with the
# distribution.
#
# Neither the name of the Ford Motor Company nor the names of its contributors
# may be used to endorse or promote products derived from this software
# without specific prior written permission.
#
# THIS SOFTWARE IS PROVIDED BY THE COPYRIGHT HOLDERS AND CONTRIBUTORS "AS IS"
# AND ANY EXPRESS OR IMPLIED WARRANTIES, INCLUDING, BUT NOT LIMITED TO, THE
# IMPLIED WARRANTIES OF MERCHANTABILITY AND FITNESS FOR A PARTICULAR PURPOSE
# ARE DISCLAIMED. IN NO EVENT SHALL THE COPYRIGHT HOLDER OR CONTRIBUTORS BE
# LIABLE FOR ANY DIRECT, INDIRECT, INCIDENTAL, SPECIAL, EXEMPLARY, OR
# CONSEQUENTIAL DAMAGES (INCLUDING, BUT NOT LIMITED TO, PROCUREMENT OF
# SUBSTITUTE GOODS OR SERVICES; LOSS OF USE, DATA, OR PROFITS; OR BUSINESS
# INTERRUPTION) HOWEVER CAUSED AND ON ANY THEORY OF LIABILITY, WHETHER IN
# CONTRACT, STRICT LIABILITY, OR TORT (INCLUDING NEGLIGENCE OR OTHERWISE)
# ARISING IN ANY WAY OUT OF THE USE OF THIS SOFTWARE, EVEN IF ADVISED OF THE
# POSSIBILITY OF SUCH DAMAGE.

include("./set_3rd_party_paths.cmake")

set(3RD_PARTY_SOURCE_DIRECTORY ${CMAKE_CURRENT_SOURCE_DIR})
set(3RD_PARTY_BINARY_DIRECTORY ${CMAKE_CURRENT_BINARY_DIR})

set (install-3rd_party_logger_var "")

if(NO_REBUILD_3RD_PARTY)
  set(NO_REBUILD_3RD_PARTY_LOGGER ON)
endif()

if(FORCE_3RD_PARTY)
  if(NO_REBUILD_3RD_PARTY)
  	message(FATAL_ERROR "Please don't turn on both FORCE_3RD_PARTY and NO_REBUILD_3RD_PARTY at the same time.")
  else()
	set(FORCE_3RD_PARTY_LOGGER ON)
	set(FORCE_3RD_PARTY_DBUS ON)
  endif()
endif()

if(ENABLE_LOG OR HMI_DBUS_API)
  # --- libexpat
  add_subdirectory(expat-2.1.0)
  set(EXPAT_LIBS_DIRECTORY ${3RD_PARTY_INSTALL_PREFIX_ARCH}/lib PARENT_SCOPE)
endif()

if(ENABLE_LOG)
  if(NO_REBUILD_3RD_PARTY_LOGGER)
    message(STATUS "Not rebuilding logger.")
  else()
    if(FORCE_3RD_PARTY_LOGGER)
      message(STATUS "Force to rebuild logger.")

      #build logger
      add_custom_target(3rd_party_logger
        make
        WORKING_DIRECTORY ${3RD_PARTY_BINARY_DIRECTORY}
      )

      #install logger
      #install either to default place with sudo or non-default plase without sudo.
      #to install with sudo to non-default place use manual installation
      add_custom_target(install-3rd_party_logger
        COMMAND /bin/bash -c \"USE_DEFAULT_3RD_PARTY_PATH=${USE_DEFAULT_3RD_PARTY_PATH}\;
                               if [ \\$$USE_DEFAULT_3RD_PARTY_PATH == "true" ]\; then
                                 sudo -k \;
                                 sudo make install\;
                               else
                                 make install\;
                               fi\"
        DEPENDS 3rd_party_logger
        WORKING_DIRECTORY ${3RD_PARTY_BINARY_DIRECTORY}
      )
    else()
      #build logger
      add_custom_target(3rd_party_logger
        COMMAND /bin/bash -c \"cd ${CMAKE_CURRENT_SOURCE_DIR} &&
                               grep .commit_hash ${3RD_PARTY_INSTALL_PREFIX_ARCH}/lib/liblog4cxx.so 1>/dev/null 2>&1\;
                               if [ \\$$? == 0 ]\; then
                                 VAR1=\\$$\( readelf -p .commit_hash ${3RD_PARTY_INSTALL_PREFIX_ARCH}/lib/liblog4cxx.so 2>/dev/null\)\;
                                 VAR1=\\$$\(echo \\$$VAR1 | awk '{print \\$$NF}'\)\;
                                 VAR2=-1\;
                                 cd ${CMAKE_CURRENT_SOURCE_DIR}\;
                                 git log . 1>/dev/null 2>&1\;
                                 if [ \\$$? == 0 ]; then
                                     VAR2=\\$$\(git log --pretty=\"format:%H\" -1 ${3RD_PARTY_SOURCE_DIRECTORY}/apache-log4cxx-0.10.0\)\;
                                 fi\;
                                 if [ \\$$VAR1 != \\$$VAR2 ]\; then
                                   echo " Need to rebuild logger. " \;
                                   cd ${3RD_PARTY_BINARY_DIRECTORY}\;
                                   make\;
                                 else
                                   echo " Logger is actual. " \;
                                 fi\;
                               else
                                 echo " Need to build logger. " \;
                                 cd ${3RD_PARTY_BINARY_DIRECTORY}\;
                                 make\;
                               fi\"
        WORKING_DIRECTORY ${3RD_PARTY_BINARY_DIRECTORY}
      )

      #install logger
      #install either to default place with sudo or non-default plase without sudo.
      #to install with sudo to non-default place use manual installation
      add_custom_target(install-3rd_party_logger
        COMMAND /bin/bash -c \"cd ${CMAKE_CURRENT_SOURCE_DIR} &&
                               grep .commit_hash ${3RD_PARTY_INSTALL_PREFIX_ARCH}/lib/liblog4cxx.so 1>/dev/null 2>&1\;
                               if [ \\$$? == 0 ]\; then
                                 VAR1=\\$$\( readelf -p .commit_hash ${3RD_PARTY_INSTALL_PREFIX_ARCH}/lib/liblog4cxx.so 2>/dev/null\)\;
                                 VAR1=\\$$\(echo \\$$VAR1 | awk '{print \\$$NF}'\)\;
                                 VAR2=-1\;
                                 cd ${CMAKE_CURRENT_SOURCE_DIR}\;
                                 git log . 1>/dev/null 2>&1\;
                                 if [ \\$$? == 0 ]; then
                                     VAR2=\\$$\(git log --pretty=\"format:%H\" -1 ${3RD_PARTY_SOURCE_DIRECTORY}/apache-log4cxx-0.10.0\)\;
                                 fi\;
                                 if [ \\$$VAR1 != \\$$VAR2 ]\; then
                                   USE_DEFAULT_3RD_PARTY_PATH=${USE_DEFAULT_3RD_PARTY_PATH}\;
                                   if [ \\$$USE_DEFAULT_3RD_PARTY_PATH == "true" ]\; then
                                     cd ${3RD_PARTY_BINARY_DIRECTORY}\;
                                     sudo -k \;
                                     sudo make install\;
                                   else
                                     cd ${3RD_PARTY_BINARY_DIRECTORY}\;
                                     make install\;
                                   fi\;
                                 fi\;
                               else
                                 USE_DEFAULT_3RD_PARTY_PATH=${USE_DEFAULT_3RD_PARTY_PATH}\;
                                 if [ \\$$USE_DEFAULT_3RD_PARTY_PATH == "true" ]\; then
                                   cd ${3RD_PARTY_BINARY_DIRECTORY}\;
                                   sudo -k \;
                                   sudo make install\;
                                 else
                                   cd ${3RD_PARTY_BINARY_DIRECTORY}\;
                                   make install\;
                                 fi\;
                               fi\"
        DEPENDS 3rd_party_logger
        WORKING_DIRECTORY ${3RD_PARTY_BINARY_DIRECTORY}
      )
    endif()

  set(install-3rd_party_logger_var "install-3rd_party_logger")
  endif()

  set(APR_LIBS_DIRECTORY ${3RD_PARTY_INSTALL_PREFIX_ARCH}/lib PARENT_SCOPE)
  set(APR_INCLUDE_DIRECTORY ${3RD_PARTY_INSTALL_PREFIX}/include PARENT_SCOPE)
  set(APR_UTIL_LIBS_DIRECTORY ${3RD_PARTY_INSTALL_PREFIX_ARCH}/lib PARENT_SCOPE)
  set(LOG4CXX_INCLUDE_DIRECTORY ${3RD_PARTY_INSTALL_PREFIX}/include PARENT_SCOPE)
  set(LOG4CXX_LIBS_DIRECTORY ${3RD_PARTY_INSTALL_PREFIX_ARCH}/lib PARENT_SCOPE)

  # --- libapr-1
  add_subdirectory(apr-cmake)

  # --- apr-util
  add_subdirectory(apr-util-cmake)

  # --- log4cxx
  add_subdirectory(apache-log4cxx-cmake)
endif()

set(CMAKE_MODULE_PATH ${CMAKE_MODULE_PATH} "${CMAKE_CURRENT_SOURCE_DIR}")
set(CMAKE_SOURCE_PREFIX ${CMAKE_SOURCE_PREFIX} "${3RD_PARTY_INSTALL_PREFIX}")
find_package (BSON)
message (STATUS "bson installed in " ${BSON_LIBS_DIRECTORY} " , " ${BSON_INCLUDE_DIRECTORY})
message (STATUS "emhashmap installed in " ${EMHASHMAP_LIBS_DIRECTORY} " , " ${EMHASHMAP_INCLUDE_DIRECTORY})

if (${BSON_LIB} MATCHES "BSON_LIB-NOTFOUND")
  message (STATUS "Building bson required")
  set(BSON_LIB_SOURCE_DIRECTORY ${CMAKE_CURRENT_BINARY_DIR}/bson_c_lib CACHE INTERNAL "Sources of bson library" FORCE)
  set(BSON_LIBS_DIRECTORY ${3RD_PARTY_INSTALL_PREFIX}/lib CACHE INTERNAL "Installation path of bson libraries" FORCE)
  set(BSON_INCLUDE_DIRECTORY ${3RD_PARTY_INSTALL_PREFIX}/include CACHE INTERNAL "Installation path of bson headers" FORCE)
  set(EMHASHMAP_LIBS_DIRECTORY ${3RD_PARTY_INSTALL_PREFIX}/lib CACHE INTERNAL "Installation path of emashmap libraries" FORCE)
  set(EMHASHMAP_INCLUDE_DIRECTORY ${3RD_PARTY_INSTALL_PREFIX}/include CACHE INTERNAL "Installation path of emashmap headers" FORCE)

  set(BSON_INSTALL_COMMAND make install)
  if (${3RD_PARTY_INSTALL_PREFIX} MATCHES "/usr/local")
    set(BSON_INSTALL_COMMAND sudo make install)
  endif()
  include(ExternalProject)
  ExternalProject_Add(libbson
      GIT_REPOSITORY "http://github.com/smartdevicelink/bson_c_lib.git"
      GIT_TAG "master"
      BINARY_DIR ${BSON_LIB_SOURCE_DIRECTORY}
      INSTALL_DIR ${3RD_PARTY_INSTALL_PREFIX}
      DOWNLOAD_DIR ${BSON_LIB_SOURCE_DIRECTORY}
      SOURCE_DIR ${BSON_LIB_SOURCE_DIRECTORY}
      CONFIGURE_COMMAND touch aclocal.m4 configure.ac Makefile.am Makefile.in configure config.h.in && ./configure --prefix=${3RD_PARTY_INSTALL_PREFIX}
      BUILD_COMMAND make
      INSTALL_COMMAND ${BSON_INSTALL_COMMAND})
else()
  get_filename_component(BSON_LIBS_DIRECTORY ${BSON_LIB} DIRECTORY)
  get_filename_component(EMHASHMAP_LIBS_DIRECTORY ${EMHASHMAP_LIB} DIRECTORY)
  set(BSON_LIBS_DIRECTORY ${BSON_LIBS_DIRECTORY} CACHE INTERNAL "Installation path of bson libraries" FORCE)
  set(EMHASHMAP_LIBS_DIRECTORY ${BSON_LIBS_DIRECTORY} CACHE INTERNAL "Installation path of emashmap libraries" FORCE)
endif()

if (HMIADAPTER STREQUAL "messagebroker")
  find_package(Boost 1.66.0 COMPONENTS system)
  set(BOOST_LIB_SOURCE_DIRECTORY ${CMAKE_CURRENT_BINARY_DIR}/boost_src)
  set(BOOST_LIBS_DIRECTORY ${3RD_PARTY_INSTALL_PREFIX}/lib)
  SET_PROPERTY(GLOBAL PROPERTY GLOBAL_BOOST_LIBS ${BOOST_LIBS_DIRECTORY})
  set(BOOST_INCLUDE_DIRECTORY ${3RD_PARTY_INSTALL_PREFIX}/include )
  if (NOT ${Boost_FOUND})
    message(STATUS "Did not find boost. Downloading and installing boost 1.66")
    set(BOOST_INSTALL_COMMAND ./b2 install)
    if (${3RD_PARTY_INSTALL_PREFIX} MATCHES "/usr/local")
      set(BOOST_INSTALL_COMMAND sudo ./b2 install)
    endif()
    include(ExternalProject)
    ExternalProject_Add(
      Boost
      URL https://dl.bintray.com/boostorg/release/1.66.0/source/boost_1_66_0.tar.gz
      DOWNLOAD_DIR ${BOOST_LIB_SOURCE_DIRECTORY}
      SOURCE_DIR ${BOOST_LIB_SOURCE_DIRECTORY}
      CONFIGURE_COMMAND ./bootstrap.sh --with-libraries=system,filesystem --prefix=${3RD_PARTY_INSTALL_PREFIX}
      BUILD_COMMAND ./b2
<<<<<<< HEAD
      INSTALL_COMMAND ${BOOST_INSTALL_COMMAND} --with-system --with-filesystem --prefix=${3RD_PARTY_INSTALL_PREFIX}
=======
      INSTALL_COMMAND ${BOOST_INSTALL_COMMAND} --with-system --prefix=${3RD_PARTY_INSTALL_PREFIX} > boost_install.log
>>>>>>> 1527db9a
      INSTALL_DIR ${3RD_PARTY_INSTALL_PREFIX}
      BUILD_IN_SOURCE true
    )

    set(BOOST_INCLUDE_DIR ${BOOST_ROOT_DIR}/Boost-prefix/src/Boost)
    set(BOOST_LIB_DIR ${BOOST_ROOT_DIR}/Boost-prefix/src/Boost/stage/lib/)
  endif()
endif()

add_custom_target(install-3rd_party
  DEPENDS ${install-3rd_party_logger_var}
  DEPENDS libbson
  DEPENDS Boost
  WORKING_DIRECTORY ${3RD_PARTY_BINARY_DIRECTORY}
)<|MERGE_RESOLUTION|>--- conflicted
+++ resolved
@@ -227,11 +227,7 @@
       SOURCE_DIR ${BOOST_LIB_SOURCE_DIRECTORY}
       CONFIGURE_COMMAND ./bootstrap.sh --with-libraries=system,filesystem --prefix=${3RD_PARTY_INSTALL_PREFIX}
       BUILD_COMMAND ./b2
-<<<<<<< HEAD
-      INSTALL_COMMAND ${BOOST_INSTALL_COMMAND} --with-system --with-filesystem --prefix=${3RD_PARTY_INSTALL_PREFIX}
-=======
-      INSTALL_COMMAND ${BOOST_INSTALL_COMMAND} --with-system --prefix=${3RD_PARTY_INSTALL_PREFIX} > boost_install.log
->>>>>>> 1527db9a
+      INSTALL_COMMAND ${BOOST_INSTALL_COMMAND} --with-system --with-filesystem --prefix=${3RD_PARTY_INSTALL_PREFIX} > boost_install.log
       INSTALL_DIR ${3RD_PARTY_INSTALL_PREFIX}
       BUILD_IN_SOURCE true
     )
