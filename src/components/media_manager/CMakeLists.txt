# Copyright (c) 2014-2015, Ford Motor Company
# All rights reserved.
#
# Redistribution and use in source and binary forms, with or without
# modification, are permitted provided that the following conditions are met:
#
# Redistributions of source code must retain the above copyright notice, this
# list of conditions and the following disclaimer.
#
# Redistributions in binary form must reproduce the above copyright notice,
# this list of conditions and the following
# disclaimer in the documentation and/or other materials provided with the
# distribution.
#
# Neither the name of the Ford Motor Company nor the names of its contributors
# may be used to endorse or promote products derived from this software
# without specific prior written permission.
#
# THIS SOFTWARE IS PROVIDED BY THE COPYRIGHT HOLDERS AND CONTRIBUTORS "AS IS"
# AND ANY EXPRESS OR IMPLIED WARRANTIES, INCLUDING, BUT NOT LIMITED TO, THE
# IMPLIED WARRANTIES OF MERCHANTABILITY AND FITNESS FOR A PARTICULAR PURPOSE
# ARE DISCLAIMED. IN NO EVENT SHALL THE COPYRIGHT HOLDER OR CONTRIBUTORS BE
# LIABLE FOR ANY DIRECT, INDIRECT, INCIDENTAL, SPECIAL, EXEMPLARY, OR
# CONSEQUENTIAL DAMAGES (INCLUDING, BUT NOT LIMITED TO, PROCUREMENT OF
# SUBSTITUTE GOODS OR SERVICES; LOSS OF USE, DATA, OR PROFITS; OR BUSINESS
# INTERRUPTION) HOWEVER CAUSED AND ON ANY THEORY OF LIABILITY, WHETHER IN
# CONTRACT, STRICT LIABILITY, OR TORT (INCLUDING NEGLIGENCE OR OTHERWISE)
# ARISING IN ANY WAY OUT OF THE USE OF THIS SOFTWARE, EVEN IF ADVISED OF THE
# POSSIBILITY OF SUCH DAMAGE.

include(${CMAKE_SOURCE_DIR}/tools/cmake/helpers/platform.cmake)
include(${CMAKE_SOURCE_DIR}/tools/cmake/helpers/sources.cmake)

include_directories(
    include
    ${COMPONENTS_DIR}/media_manager/include/audio/
    ${COMPONENTS_DIR}/media_manager/include/video/
    ${COMPONENTS_DIR}/utils/include/
    ${COMPONENTS_DIR}/protocol_handler/include/
    ${COMPONENTS_DIR}/connection_handler/include/
    ${COMPONENTS_DIR}/application_manager/include/
    ${COMPONENTS_DIR}/smart_objects/include/
    ${COMPONENTS_DIR}/hmi_message_handler/include/
    ${COMPONENTS_DIR}/formatters/include/
    ${COMPONENTS_DIR}/config_profile/include/
    ${JSONCPP_INCLUDE_DIRECTORY}
    ${CMAKE_BINARY_DIR}/src/components/
<<<<<<< HEAD
    ${COMPONENTS_DIR}/policy/include/
=======
    ${POLICY_PATH}/include/
    ${POLICY_GLOBAL_INCLUDE_PATH}/
    ${default_includes}
>>>>>>> e325c8bc
    ${LOG4CXX_INCLUDE_DIRECTORY}
)

set(PATHS
  ${CMAKE_CURRENT_SOURCE_DIR}/include
  ${CMAKE_CURRENT_SOURCE_DIR}/src
)

set(EXCLUDE_PATHS
  video_stream_to_file_adapter.cc
)

set(LIBRARIES
    ProtocolLibrary
)

if(EXTENDED_MEDIA_MODE)
  find_package(Gstreamer-1.0 REQUIRED)
  find_package(Glib-2.0 REQUIRED)
  find_package(PkgConfig)
  pkg_check_modules(GLIB2 REQUIRED glib-2.0)
  add_definitions(${GLIB2_CFLAGS})

  include_directories(
    ${GSTREAMER_gst_INCLUDE_DIR}
    ${GSTREAMER_gstconfig_INCLUDE_DIR}
    ${GLIB_glib_2_INCLUDE_DIR}
  )
  list(APPEND EXCLUDE_PATHS

  )
  list(APPEND LIBRARIES
    ${GSTREAMER_gstreamer_LIBRARY}
    pulse-simple
    pulse
    gobject-2.0
    glib-2.0
  )
else()
  list(APPEND EXCLUDE_PATHS
	a2dp_source_player_adapter.cc
	from_mic_recorder_adapter.cc
	from_mic_to_file_recorder_thread.cc
  )
endif()

collect_sources(SOURCES "${PATHS}" "${EXCLUDE_PATHS}")
add_library("MediaManager" ${SOURCES})
target_link_libraries("MediaManager" ${LIBRARIES})

if(ENABLE_LOG)
    target_link_libraries("MediaManager" log4cxx -L${LOG4CXX_LIBS_DIRECTORY})
endif()

if(BUILD_TESTS)
    add_subdirectory(test)
endif()<|MERGE_RESOLUTION|>--- conflicted
+++ resolved
@@ -1,4 +1,4 @@
-# Copyright (c) 2014-2015, Ford Motor Company
+# Copyright (c) 2016, Ford Motor Company
 # All rights reserved.
 #
 # Redistribution and use in source and binary forms, with or without
@@ -45,13 +45,8 @@
     ${COMPONENTS_DIR}/config_profile/include/
     ${JSONCPP_INCLUDE_DIRECTORY}
     ${CMAKE_BINARY_DIR}/src/components/
-<<<<<<< HEAD
-    ${COMPONENTS_DIR}/policy/include/
-=======
     ${POLICY_PATH}/include/
     ${POLICY_GLOBAL_INCLUDE_PATH}/
-    ${default_includes}
->>>>>>> e325c8bc
     ${LOG4CXX_INCLUDE_DIRECTORY}
 )
 
