/*
 * Copyright (c) 2017, Ford Motor Company
 * All rights reserved.
 *
 * Redistribution and use in source and binary forms, with or without
 * modification, are permitted provided that the following conditions are met:
 *
 * Redistributions of source code must retain the above copyright notice, this
 * list of conditions and the following disclaimer.
 *
 * Redistributions in binary form must reproduce the above copyright notice,
 * this list of conditions and the following
 * disclaimer in the documentation and/or other materials provided with the
 * distribution.
 *
 * Neither the name of the Ford Motor Company nor the names of its contributors
 * may be used to endorse or promote products derived from this software
 * without specific prior written permission.
 *
 * THIS SOFTWARE IS PROVIDED BY THE COPYRIGHT HOLDERS AND CONTRIBUTORS "AS IS"
 * AND ANY EXPRESS OR IMPLIED WARRANTIES, INCLUDING, BUT NOT LIMITED TO, THE
 * IMPLIED WARRANTIES OF MERCHANTABILITY AND FITNESS FOR A PARTICULAR PURPOSE
 * ARE DISCLAIMED. IN NO EVENT SHALL THE COPYRIGHT HOLDER OR CONTRIBUTORS BE
 * LIABLE FOR ANY DIRECT, INDIRECT, INCIDENTAL, SPECIAL, EXEMPLARY, OR
 * CONSEQUENTIAL DAMAGES (INCLUDING, BUT NOT LIMITED TO, PROCUREMENT OF
 * SUBSTITUTE GOODS OR SERVICES; LOSS OF USE, DATA, OR PROFITS; OR BUSINESS
 * INTERRUPTION) HOWEVER CAUSED AND ON ANY THEORY OF LIABILITY, WHETHER IN
 * CONTRACT, STRICT LIABILITY, OR TORT (INCLUDING NEGLIGENCE OR OTHERWISE)
 * ARISING IN ANY WAY OUT OF THE USE OF THIS SOFTWARE, EVEN IF ADVISED OF THE
 * POSSIBILITY OF SUCH DAMAGE.
 */

#include "gmock/gmock.h"
#include "media_manager/media_manager_impl.h"
#include "media_manager/mock_media_adapter.h"
#include "media_manager/mock_media_adapter_impl.h"
#include "media_manager/mock_media_adapter_listener.h"
#include "media_manager/mock_media_manager_settings.h"
#include "application_manager/event_engine/event_dispatcher.h"
#include "application_manager/message.h"
#include "application_manager/mock_application.h"
#include "application_manager/mock_application_manager.h"
#include "application_manager/resumption/resume_ctrl.h"
#include "application_manager/state_controller.h"
#include "protocol_handler/mock_protocol_handler.h"
#include "protocol/common.h"

#include "utils/file_system.h"
#include "utils/scope_guard.h"

namespace test {
namespace components {
namespace media_manager_test {

using namespace file_system;
using namespace ::media_manager;
using ::testing::_;
using ::testing::Return;
using ::testing::ReturnRef;

using ::utils::ScopeGuard;
using ::utils::MakeGuard;
using ::testing::NiceMock;
using ::protocol_handler::ServiceType;
using ::protocol_handler::RawMessagePtr;
using application_manager::ApplicationSharedPtr;
using application_manager::BinaryData;

namespace {
const uint16_t kVideoStreamingPort = 8901u;
const uint16_t kAudioStreamingPort = 8000u;
const int32_t kApplicationKey = 1;
const int32_t kDuration = 1000;
const std::string kStorageFolder = "test_storage_folder";
const std::string kOutputFile = "test_output_file";
const std::string kResourceFolder = "test_resource_folder";
const std::string kRecordingFileSource = "test_recording_file_source";
const std::string kNamedVideoPipePath = "named_video_pipe_path";
const std::string kNamedAudioPipePath = "named_audio_pipe_path";
const std::string kVideoStreamFile = "video_stream_file";
const std::string kAudioStreamFile = "audio_stream_file";
const std::string kServerAddress = "server_address";
const std::string kSocketValue = "socket";
const std::string kPipeValue = "pipe";
const std::string kFileValue = "file";
const std::string kDefaultValue = "";
const std::string kOutputFilePath = kStorageFolder + "/" + kOutputFile;
const uint32_t kProtocolVersion = ::protocol_handler::PROTOCOL_VERSION_2;
const uint32_t kConnectionKey = 1u;

void dealloc_data(uint8_t* data) {
  delete[] data;
}

void dealloc_file(std::ofstream* test_file) {
  delete test_file;
}
}  // namespace

typedef NiceMock<application_manager_test::MockApplication> MockApp;
typedef std::shared_ptr<MockApp> MockAppPtr;
typedef std::shared_ptr<MockMediaAdapterImpl> MockMediaAdapterImplPtr;

class MediaManagerImplTest : public ::testing::Test {
 public:
<<<<<<< HEAD
  MediaManagerImplTest() {
    media_adapter_listener_mock_ =
        utils::MakeShared<MockMediaAdapterListener>();
=======
  // media_adapter_mock_ will be deleted in media_manager_impl (dtor)
  MediaManagerImplTest() : media_adapter_mock_(new MockMediaAdapter()) {
    media_adapter_listener_mock_ = std::make_shared<MockMediaAdapterListener>();
>>>>>>> 09e4e684
    ON_CALL(mock_media_manager_settings_, video_server_type())
        .WillByDefault(ReturnRef(kDefaultValue));
    ON_CALL(mock_media_manager_settings_, audio_server_type())
        .WillByDefault(ReturnRef(kDefaultValue));
    mock_app_ = std::make_shared<MockApp>();
    media_manager_impl_.reset(
        new MediaManagerImpl(app_mngr_, mock_media_manager_settings_));
  }

 protected:
  void StartMicrophoneCheckHelper() {
    EXPECT_CALL(app_mngr_, application(kApplicationKey))
        .WillOnce(Return(mock_app_));
    EXPECT_CALL(mock_media_manager_settings_, app_storage_folder())
        .WillOnce(ReturnRef(kStorageFolder));
#ifndef EXTENDED_MEDIA_MODE
    EXPECT_CALL(mock_media_manager_settings_, app_resource_folder())
        .WillOnce(ReturnRef(kResourceFolder));
    EXPECT_CALL(mock_media_manager_settings_, recording_file_source())
        .WillOnce(ReturnRef(kRecordingFileSource));
#endif
  }

  void InitMediaManagerPrecondition(const std::string& server_type) {
    EXPECT_CALL(mock_media_manager_settings_, video_server_type())
        .WillRepeatedly(ReturnRef(server_type));
    EXPECT_CALL(mock_media_manager_settings_, audio_server_type())
        .WillRepeatedly(ReturnRef(server_type));
  }

  void InitMediaManagerSocketServerType() {
    InitMediaManagerPrecondition(kSocketValue);
    EXPECT_CALL(mock_media_manager_settings_, server_address())
        .WillRepeatedly(ReturnRef(kServerAddress));
    EXPECT_CALL(mock_media_manager_settings_, video_streaming_port())
        .WillOnce(Return(kVideoStreamingPort));
    EXPECT_CALL(mock_media_manager_settings_, audio_streaming_port())
        .WillOnce(Return(kAudioStreamingPort));
    media_manager_impl_.reset(
        new MediaManagerImpl(app_mngr_, mock_media_manager_settings_));
  }

  void InitMediaManagerPipeServerType() {
    InitMediaManagerPrecondition(kPipeValue);
    EXPECT_CALL(mock_media_manager_settings_, named_video_pipe_path())
        .WillOnce(ReturnRef(kNamedAudioPipePath));
    EXPECT_CALL(mock_media_manager_settings_, named_audio_pipe_path())
        .WillOnce(ReturnRef(kNamedAudioPipePath));
    EXPECT_CALL(mock_media_manager_settings_, app_storage_folder())
        .WillRepeatedly(ReturnRef(kStorageFolder));
    media_manager_impl_.reset(
        new MediaManagerImpl(app_mngr_, mock_media_manager_settings_));
  }

  void InitMediaManagerFileServerType() {
    InitMediaManagerPrecondition(kFileValue);
    EXPECT_CALL(mock_media_manager_settings_, video_stream_file())
        .WillOnce(ReturnRef(kVideoStreamFile));
    EXPECT_CALL(mock_media_manager_settings_, audio_stream_file())
        .WillOnce(ReturnRef(kAudioStreamFile));
    EXPECT_CALL(mock_media_manager_settings_, app_storage_folder())
        .WillRepeatedly(ReturnRef(kStorageFolder));
    media_manager_impl_.reset(
        new MediaManagerImpl(app_mngr_, mock_media_manager_settings_));
  }

  void ReceivedMessage(const ServiceType service_type) {
    EXPECT_CALL(app_mngr_, CanAppStream(kConnectionKey, service_type))
        .WillOnce(Return(true));
    EXPECT_CALL(app_mngr_, application(kConnectionKey))
        .WillOnce(Return(mock_app_));
    EXPECT_CALL(*mock_app_, WakeUpStreaming(service_type));
    MockMediaAdapterImplPtr mock_media_streamer =
        std::make_shared<MockMediaAdapterImpl>();
    media_manager_impl_->set_mock_streamer(service_type, mock_media_streamer);
    media_manager_impl_->set_mock_streamer_listener(
        service_type, media_adapter_listener_mock_);
    EXPECT_CALL(*mock_media_streamer, SendData(kConnectionKey, _));
    EmulateMobileMessage(service_type);
  }

  void EmulateMobileMessage(const ServiceType serviceType) {
    const uint32_t data_sending_size = 3u;
    unsigned char data_sending[data_sending_size] = {0x20, 0x07, 0x01};
    const RawMessagePtr raw_message_ptr(
        new ::protocol_handler::RawMessage(kConnectionKey,
                                           kProtocolVersion,
                                           data_sending,
                                           data_sending_size,
                                           serviceType));
    media_manager_impl_->OnMessageReceived(raw_message_ptr);
    media_manager_impl_->OnMobileMessageSent(raw_message_ptr);
  }

  application_manager_test::MockApplicationManager app_mngr_;
  MockAppPtr mock_app_;
<<<<<<< HEAD
  SharedPtr<MockMediaAdapterListener> media_adapter_listener_mock_;
=======
  std::shared_ptr<MockMediaAdapterListener> media_adapter_listener_mock_;
  MockMediaAdapter* media_adapter_mock_;
>>>>>>> 09e4e684
  const ::testing::NiceMock<MockMediaManagerSettings>
      mock_media_manager_settings_;
  std::shared_ptr<MediaManagerImpl> media_manager_impl_;
};

TEST_F(MediaManagerImplTest,
       OnMessageReceived_WithUnsupportedServiceType_Cancelled) {
  EXPECT_CALL(app_mngr_, CanAppStream(_, _)).Times(0);
  EXPECT_CALL(app_mngr_, application(_)).Times(0);
  EmulateMobileMessage(ServiceType::kInvalidServiceType);
}

TEST_F(MediaManagerImplTest,
       OnMessageReceived_WithAudioServiceType_ApplicationNotFound_Cancelled) {
  const ServiceType audio_type = ServiceType::kAudio;
  EXPECT_CALL(app_mngr_, CanAppStream(kConnectionKey, audio_type))
      .WillOnce(Return(true));
  EXPECT_CALL(app_mngr_, application(kConnectionKey))
      .WillOnce(Return(ApplicationSharedPtr()));
  EmulateMobileMessage(audio_type);
}

TEST_F(MediaManagerImplTest,
       OnMessageReceived_WithVideoServiceType_ApplicationNotFound_Cancelled) {
  const ServiceType video_type = ServiceType::kMobileNav;
  EXPECT_CALL(app_mngr_, CanAppStream(kConnectionKey, video_type))
      .WillOnce(Return(true));
  EXPECT_CALL(app_mngr_, application(kConnectionKey))
      .WillOnce(Return(ApplicationSharedPtr()));
  EmulateMobileMessage(video_type);
}

TEST_F(MediaManagerImplTest,
       OnMessageReceived_WithAudioServiceType_ForbidStreaming_Cancelled) {
  const ServiceType audio_type = ServiceType::kAudio;
  EXPECT_CALL(app_mngr_, CanAppStream(kConnectionKey, audio_type))
      .WillOnce(Return(false));
  EXPECT_CALL(app_mngr_, ForbidStreaming(kConnectionKey));
  EmulateMobileMessage(audio_type);
}

TEST_F(MediaManagerImplTest,
       OnMessageReceived_WithVideoServiceType_ForbidStreaming_Cancelled) {
  const ServiceType video_type = ServiceType::kMobileNav;
  EXPECT_CALL(app_mngr_, CanAppStream(kConnectionKey, video_type))
      .WillOnce(Return(false));
  EXPECT_CALL(app_mngr_, ForbidStreaming(kConnectionKey));
  EmulateMobileMessage(video_type);
}

TEST_F(MediaManagerImplTest, OnMessageReceived_WithAudioServiceType_SUCCESS) {
  ReceivedMessage(ServiceType::kAudio);
}

TEST_F(MediaManagerImplTest, OnMessageReceived_WithVideoServiceType_SUCCESS) {
  ReceivedMessage(ServiceType::kMobileNav);
}

TEST_F(MediaManagerImplTest, Init_Settings_ExpectSocketValue) {
  InitMediaManagerSocketServerType();
}

TEST_F(MediaManagerImplTest, Init_Settings_ExpectPipeValue) {
  InitMediaManagerPipeServerType();
}

TEST_F(MediaManagerImplTest, Init_Settings_ExpectFileValue) {
  InitMediaManagerFileServerType();
}

TEST_F(MediaManagerImplTest, PlayA2DPSource_WithCorrectA2DP_SUCCESS) {
  // media_adapter_mock_ will be deleted in media_manager_impl (dtor)
  MockMediaAdapter* media_adapter_mock = new MockMediaAdapter();
  media_manager_impl_->set_mock_a2dp_player(media_adapter_mock);
  EXPECT_CALL(*media_adapter_mock, StartActivity(kApplicationKey));
  media_manager_impl_->PlayA2DPSource(kApplicationKey);
}

TEST_F(MediaManagerImplTest, StopA2DPSource_WithCorrectA2DP_SUCCESS) {
  MockMediaAdapter* media_adapter_mock = new MockMediaAdapter();
  media_manager_impl_->set_mock_a2dp_player(media_adapter_mock);
  EXPECT_CALL(*media_adapter_mock, StopActivity(kApplicationKey));
  media_manager_impl_->StopA2DPSource(kApplicationKey);
}

TEST_F(MediaManagerImplTest,
       StartMicrophoneRecording_SourceFileIsWritable_ExpectTrue) {
  StartMicrophoneCheckHelper();
  if (!DirectoryExists(kStorageFolder)) {
    CreateDirectory(kStorageFolder);
  }
  EXPECT_FALSE(FileExists(kOutputFilePath));
  EXPECT_TRUE(CreateFile(kOutputFilePath));

  const std::string record_file_path =
      kResourceFolder + "/" + kRecordingFileSource;
  if (!DirectoryExists(kResourceFolder)) {
    CreateDirectory(kResourceFolder);
  }
  EXPECT_FALSE(FileExists(record_file_path));
  EXPECT_TRUE(CreateFile(record_file_path));
  std::ofstream* test_file = Open(record_file_path);
  ScopeGuard file_guard = MakeGuard(dealloc_file, test_file);
  UNUSED(file_guard);
  EXPECT_TRUE(test_file->is_open());
  const uint32_t data_size = 4u;
  uint8_t* data = new uint8_t[data_size];
  ScopeGuard data_guard = MakeGuard(dealloc_data, data);
  UNUSED(data_guard);
  for (uint32_t i = 0u; i < data_size; ++i) {
    data[i] = i;
  }
  EXPECT_TRUE(Write(test_file, data, data_size));
  Close(test_file);
  EXPECT_FALSE(test_file->is_open());
  BinaryData result;
  EXPECT_TRUE(ReadBinaryFile(record_file_path, result));
  EXPECT_FALSE(result.empty());
  for (uint32_t i = 0u; i < data_size; ++i) {
    EXPECT_EQ(data[i], result[i]);
  }
  media_manager_impl_->StartMicrophoneRecording(
      kApplicationKey, kOutputFile, kDuration);
  EXPECT_TRUE(RemoveDirectory(kResourceFolder, true));
  EXPECT_TRUE(RemoveDirectory(kStorageFolder, true));
}

TEST_F(MediaManagerImplTest,
       StartMicrophoneRecording_OutputFileNotExists_ExpectFalse) {
  StartMicrophoneCheckHelper();
  media_manager_impl_->set_mock_mic_listener(media_adapter_listener_mock_);
  EXPECT_FALSE(FileExists(kOutputFilePath));
  media_manager_impl_->StartMicrophoneRecording(
      kApplicationKey, kOutputFile, kDuration);
}

TEST_F(MediaManagerImplTest,
       StartMicrophoneRecording_OutputFileCouldNotDeleted_ExpectTrue) {
  StartMicrophoneCheckHelper();
  if (!DirectoryExists(kStorageFolder)) {
    CreateDirectory(kStorageFolder);
  }
  EXPECT_FALSE(FileExists(kOutputFilePath));
  EXPECT_TRUE(CreateFile(kOutputFilePath));
  chmod(kOutputFilePath.c_str(), S_IRUSR);
  EXPECT_FALSE(DeleteFile(kOutputFilePath));
  media_manager_impl_->set_mock_mic_listener(media_adapter_listener_mock_);
  EXPECT_TRUE(FileExists(kOutputFilePath));
  media_manager_impl_->StartMicrophoneRecording(
      kApplicationKey, kOutputFile, kDuration);
  chmod(kOutputFilePath.c_str(), S_IWUSR);
  EXPECT_TRUE(RemoveDirectory(kStorageFolder, true));
}

TEST_F(MediaManagerImplTest, StopMicrophoneRecording_SUCCESS) {
  media_manager_impl_->set_mock_mic_listener(media_adapter_listener_mock_);
#ifdef EXTENDED_MEDIA_MODE
  MockMediaAdapterImpl* media_adapter_recorder_mock =
      new MockMediaAdapterImpl();
  media_manager_impl_->set_mock_mic_recorder(media_adapter_recorder_mock);
  EXPECT_CALL(*media_adapter_recorder_mock, StopActivity(kApplicationKey));
#endif  // EXTENDED_MEDIA_MODE
  EXPECT_CALL(*media_adapter_listener_mock_, OnActivityEnded(kApplicationKey));
#ifdef EXTENDED_MEDIA_MODE
  EXPECT_CALL(*media_adapter_recorder_mock, RemoveListener(_));
#endif  // EXTENDED_MEDIA_MODE
  media_manager_impl_->StopMicrophoneRecording(kApplicationKey);
}

TEST_F(MediaManagerImplTest,
       StartStopStreaming_AudioAndVideoServiceType_SUCCESS) {
  MockMediaAdapterImplPtr mock_audio_media_streamer =
      std::make_shared<MockMediaAdapterImpl>();
  media_manager_impl_->set_mock_streamer(ServiceType::kAudio,
                                         mock_audio_media_streamer);
  MockMediaAdapterImplPtr mock_nav_media_streamer =
      std::make_shared<MockMediaAdapterImpl>();
  media_manager_impl_->set_mock_streamer(ServiceType::kMobileNav,
                                         mock_nav_media_streamer);

  EXPECT_CALL(*mock_audio_media_streamer, StartActivity(kApplicationKey));
  media_manager_impl_->StartStreaming(kApplicationKey, ServiceType::kAudio);
  EXPECT_CALL(*mock_nav_media_streamer, StartActivity(kApplicationKey));
  media_manager_impl_->StartStreaming(kApplicationKey, ServiceType::kMobileNav);
  EXPECT_CALL(*mock_audio_media_streamer, StopActivity(kApplicationKey));
  media_manager_impl_->StopStreaming(kApplicationKey, ServiceType::kAudio);
  EXPECT_CALL(*mock_nav_media_streamer, StopActivity(kApplicationKey));
  media_manager_impl_->StopStreaming(kApplicationKey, ServiceType::kMobileNav);
}

TEST_F(MediaManagerImplTest,
       CheckFramesProcessed_WithCorrectFramesNumber_SUCCESS) {
  ON_CALL(mock_media_manager_settings_, video_server_type())
      .WillByDefault(ReturnRef(kDefaultValue));
  ON_CALL(mock_media_manager_settings_, audio_server_type())
      .WillByDefault(ReturnRef(kDefaultValue));
  protocol_handler_test::MockProtocolHandler mock_protocol_handler;
  media_manager_impl_->SetProtocolHandler(&mock_protocol_handler);
  const int32_t frame_number = 10;
  EXPECT_CALL(mock_protocol_handler,
              SendFramesNumber(kApplicationKey, frame_number));
  media_manager_impl_->FramesProcessed(kApplicationKey, frame_number);
}

}  // namespace media_manager_test
}  // namespace components
}  // namespace test<|MERGE_RESOLUTION|>--- conflicted
+++ resolved
@@ -103,15 +103,8 @@
 
 class MediaManagerImplTest : public ::testing::Test {
  public:
-<<<<<<< HEAD
   MediaManagerImplTest() {
-    media_adapter_listener_mock_ =
-        utils::MakeShared<MockMediaAdapterListener>();
-=======
-  // media_adapter_mock_ will be deleted in media_manager_impl (dtor)
-  MediaManagerImplTest() : media_adapter_mock_(new MockMediaAdapter()) {
     media_adapter_listener_mock_ = std::make_shared<MockMediaAdapterListener>();
->>>>>>> 09e4e684
     ON_CALL(mock_media_manager_settings_, video_server_type())
         .WillByDefault(ReturnRef(kDefaultValue));
     ON_CALL(mock_media_manager_settings_, audio_server_type())
@@ -208,12 +201,7 @@
 
   application_manager_test::MockApplicationManager app_mngr_;
   MockAppPtr mock_app_;
-<<<<<<< HEAD
-  SharedPtr<MockMediaAdapterListener> media_adapter_listener_mock_;
-=======
   std::shared_ptr<MockMediaAdapterListener> media_adapter_listener_mock_;
-  MockMediaAdapter* media_adapter_mock_;
->>>>>>> 09e4e684
   const ::testing::NiceMock<MockMediaManagerSettings>
       mock_media_manager_settings_;
   std::shared_ptr<MediaManagerImpl> media_manager_impl_;
