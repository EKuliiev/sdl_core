--- conflicted
+++ resolved
@@ -58,25 +58,16 @@
 CREATE_LOGGERPTR_GLOBAL(logger_, "MediaManager")
 
 AudioStreamSenderThread::AudioStreamSenderThread(
-<<<<<<< HEAD
-  const std::string fileName, uint32_t session_key)
-  : session_key_(session_key),
-    fileName_(fileName),
-    offset_(0),
-    shouldBeStoped_(false),
-    shouldBeStoped_lock_(),
-    shouldBeStoped_cv_() {
-=======
     const std::string& fileName,
     uint32_t session_key,
     application_manager::ApplicationManager& app_mngr)
     : session_key_(session_key)
     , fileName_(fileName)
+    , offset_(0)
     , shouldBeStoped_(false)
     , shouldBeStoped_lock_()
     , shouldBeStoped_cv_()
     , application_manager_(app_mngr) {
->>>>>>> aff7f09a
   LOG4CXX_AUTO_TRACE(logger_);
 }
 
