/*
 * Copyright (c) 2014, Ford Motor Company
 * All rights reserved.
 *
 * Redistribution and use in source and binary forms, with or without
 * modification, are permitted provided that the following conditions are met:
 *
 * Redistributions of source code must retain the above copyright notice, this
 * list of conditions and the following disclaimer.
 *
 * Redistributions in binary form must reproduce the above copyright notice,
 * this list of conditions and the following
 * disclaimer in the documentation and/or other materials provided with the
 * distribution.
 *
 * Neither the name of the Ford Motor Company nor the names of its contributors
 * may be used to endorse or promote products derived from this software
 * without specific prior written permission.
 *
 * THIS SOFTWARE IS PROVIDED BY THE COPYRIGHT HOLDERS AND CONTRIBUTORS "AS IS"
 * AND ANY EXPRESS OR IMPLIED WARRANTIES, INCLUDING, BUT NOT LIMITED TO, THE
 * IMPLIED WARRANTIES OF MERCHANTABILITY AND FITNESS FOR A PARTICULAR PURPOSE
 * ARE DISCLAIMED. IN NO EVENT SHALL THE COPYRIGHT HOLDER OR CONTRIBUTORS BE
 * LIABLE FOR ANY DIRECT, INDIRECT, INCIDENTAL, SPECIAL, EXEMPLARY, OR
 * CONSEQUENTIAL DAMAGES (INCLUDING, BUT NOT LIMITED TO, PROCUREMENT OF
 * SUBSTITUTE GOODS OR SERVICES; LOSS OF USE, DATA, OR PROFITS; OR BUSINESS
 * INTERRUPTION) HOWEVER CAUSED AND ON ANY THEORY OF LIABILITY, WHETHER IN
 * CONTRACT, STRICT LIABILITY, OR TORT (INCLUDING NEGLIGENCE OR OTHERWISE)
 * ARISING IN ANY WAY OUT OF THE USE OF THIS SOFTWARE, EVEN IF ADVISED OF THE
 * POSSIBILITY OF SUCH DAMAGE.
 */

#include "protocol_handler/protocol_handler_impl.h"
#include <memory.h>
#include <algorithm>  // std::find
#include <bson_object.h>
#include <protocol/bson_object_keys.h>

#include "connection_handler/connection_handler_impl.h"
#include "protocol_handler/session_observer.h"
#include "utils/byte_order.h"
#include "protocol/common.h"

#ifdef ENABLE_SECURITY
#include "security_manager/ssl_context.h"
#include "security_manager/security_manager.h"
#endif  // ENABLE_SECURITY

namespace protocol_handler {

CREATE_LOGGERPTR_GLOBAL(logger_, "ProtocolHandler")

/**
 * Function return packet data as std::string.
 * If packet data is not printable return error message
 */
std::string ConvertPacketDataToString(const uint8_t* data,
                                      const size_t data_size);

const size_t kStackSize = 65536;

ProtocolPacket::ProtocolVersion defaultProtocolVersion(5, 0, 0);

ProtocolHandlerImpl::ProtocolHandlerImpl(
    const ProtocolHandlerSettings& settings,
    protocol_handler::SessionObserver& session_observer,
    connection_handler::ConnectionHandler& connection_handler,
    transport_manager::TransportManager& transport_manager)
    : settings_(settings)
    , protocol_observers_()
    , session_observer_(session_observer)
    , connection_handler_(connection_handler)
    , transport_manager_(transport_manager)
    , kPeriodForNaviAck(5)
    ,
#ifdef ENABLE_SECURITY
    security_manager_(NULL)
    ,
#endif  // ENABLE_SECURITY
    raw_ford_messages_from_mobile_(
        "PH FromMobile", this, threads::ThreadOptions(kStackSize))
    , raw_ford_messages_to_mobile_(
          "PH ToMobile", this, threads::ThreadOptions(kStackSize))
    , start_session_frame_map_lock_()
    , start_session_frame_map_()
#ifdef TELEMETRY_MONITOR
    , metric_observer_(NULL)
#endif  // TELEMETRY_MONITOR

{
  LOG4CXX_AUTO_TRACE(logger_);
  protocol_header_validator_.set_max_payload_size(
      get_settings().maximum_payload_size());
  protocol_header_validator_.set_max_control_payload_size(
      get_settings().maximum_control_payload_size());
  protocol_header_validator_.set_max_rpc_payload_size(
      get_settings().maximum_rpc_payload_size());
  protocol_header_validator_.set_max_audio_payload_size(
      get_settings().maximum_audio_payload_size());
  protocol_header_validator_.set_max_video_payload_size(
      get_settings().maximum_video_payload_size());
  incoming_data_handler_.set_validator(&protocol_header_validator_);

  const size_t& message_frequency_count =
      get_settings().message_frequency_count();
  const size_t& message_frequency_time =
      get_settings().message_frequency_time();

  if (message_frequency_time > 0u && message_frequency_count > 0u) {
    message_meter_.set_time_range(message_frequency_time);
    LOG4CXX_DEBUG(logger_,
                  "Frequency meter is enabled ( "
                      << message_frequency_count << " per "
                      << message_frequency_time << " mSecond)");
  } else {
    LOG4CXX_WARN(logger_, "Frequency meter is disabled");
  }

  const size_t& malformed_frequency_time =
      get_settings().malformed_frequency_time();
  const size_t& malformed_frequency_count =
      get_settings().message_frequency_time();

  if (get_settings().malformed_message_filtering()) {
    if (malformed_frequency_time > 0u && malformed_frequency_count > 0u) {
      malformed_message_meter_.set_time_range(malformed_frequency_time);
      LOG4CXX_DEBUG(logger_,
                    "Malformed frequency meter is enabled ( "
                        << malformed_frequency_count << " per "
                        << malformed_frequency_time << " mSecond)");
    } else {
      LOG4CXX_WARN(logger_, "Malformed frequency meter is disabled");
    }
  } else {
    LOG4CXX_WARN(
        logger_,
        "Malformed message filtering is disabled."
            << "Connection will be close on first malformed message detection");
  }
  multiframe_builder_.set_waiting_timeout(
      get_settings().multiframe_waiting_timeout());
}

ProtocolHandlerImpl::~ProtocolHandlerImpl() {
  sync_primitives::AutoLock lock(protocol_observers_lock_);
  if (!protocol_observers_.empty()) {
    LOG4CXX_WARN(logger_,
                 "Not all observers have unsubscribed"
                 " from ProtocolHandlerImpl");
  }
}

void ProtocolHandlerImpl::AddProtocolObserver(ProtocolObserver* observer) {
  if (!observer) {
    LOG4CXX_ERROR(logger_, "Invalid (NULL) pointer to IProtocolObserver.");
    return;
  }
  sync_primitives::AutoLock lock(protocol_observers_lock_);
  protocol_observers_.insert(observer);
}

void ProtocolHandlerImpl::RemoveProtocolObserver(ProtocolObserver* observer) {
  LOG4CXX_AUTO_TRACE(logger_);
  if (!observer) {
    LOG4CXX_ERROR(logger_, "Invalid (NULL) pointer to IProtocolObserver.");
    return;
  }
  sync_primitives::AutoLock lock(protocol_observers_lock_);
  protocol_observers_.erase(observer);
}

void set_hash_id(uint32_t hash_id, protocol_handler::ProtocolPacket& packet) {
  if (HASH_ID_NOT_SUPPORTED == hash_id || HASH_ID_WRONG == hash_id) {
    return;
  }
  if (packet.protocol_version() < PROTOCOL_VERSION_2) {
    LOG4CXX_DEBUG(logger_,
                  "Packet needs no hash data (protocol version less 2)");
    return;
  }
  LOG4CXX_DEBUG(logger_,
                "Set hash_id 0x" << std::hex << hash_id << " to the packet 0x"
                                 << &packet);
  // Hash id shall be 4 bytes according Ford Protocol v8
  DCHECK(sizeof(hash_id) == 4);
  const uint32_t hash_id_be = LE_TO_BE32(hash_id);
  packet.set_data(reinterpret_cast<const uint8_t*>(&hash_id_be),
                  sizeof(hash_id_be));
}

void ProtocolHandlerImpl::SendStartSessionAck(ConnectionID connection_id,
                                              uint8_t session_id,
<<<<<<< HEAD
                                              uint8_t protocol_version,
=======
                                              uint8_t input_protocol_version,
>>>>>>> bff6e483
                                              uint32_t hash_id,
                                              uint8_t service_type,
                                              bool protection) {
  LOG4CXX_AUTO_TRACE(logger_);
<<<<<<< HEAD
  ProtocolPacket::ProtocolVersion fullVersion;
  SendStartSessionAck(connection_id,
                      session_id,
                      protocol_version,
                      hash_id,
                      service_type,
                      protection,
                      fullVersion);
}

void ProtocolHandlerImpl::SendStartSessionAck(
    ConnectionID connection_id,
    uint8_t session_id,
    uint8_t protocol_version,
    uint32_t hash_id,
    uint8_t service_type,
    bool protection,
    ProtocolPacket::ProtocolVersion& full_version) {
  LOG4CXX_AUTO_TRACE(logger_);

  BsonObject empty_param;
  bson_object_initialize_default(&empty_param);

  SendStartSessionAck(connection_id,
                      session_id,
                      protocol_version,
                      hash_id,
                      service_type,
                      protection,
                      full_version,
                      empty_param);

  bson_object_deinitialize(&empty_param);
}

void ProtocolHandlerImpl::SendStartSessionAck(
    ConnectionID connection_id,
    uint8_t session_id,
    uint8_t protocol_version,
    uint32_t hash_id,
    uint8_t service_type,
    bool protection,
    ProtocolPacket::ProtocolVersion& full_version,
    BsonObject& params) {
  LOG4CXX_AUTO_TRACE(logger_);

  uint8_t maxProtocolVersion = SupportedSDLProtocolVersion();

  const bool proxy_supports_v5_protocol =
      protocol_version >= PROTOCOL_VERSION_5 ||
      (ServiceTypeFromByte(service_type) == kRpc &&
       full_version.majorVersion >= PROTOCOL_VERSION_5);

  // We can't send a V5+ packet if the proxy doesn't support it,
  // so we manually set a maximum of V4 in that case
  if (!proxy_supports_v5_protocol && maxProtocolVersion >= PROTOCOL_VERSION_5) {
    maxProtocolVersion = PROTOCOL_VERSION_4;
=======
  uint8_t ack_protocol_version = SupportedSDLProtocolVersion();

  if (kRpc != service_type) {
    // In case if input protocol version os bigger then supported, SDL should respond with maximum supported protocol version
    ack_protocol_version = input_protocol_version < ack_protocol_version
                               ? input_protocol_version
                               : ack_protocol_version;
>>>>>>> bff6e483
  }

  ProtocolFramePtr ptr(
      new protocol_handler::ProtocolPacket(connection_id,
<<<<<<< HEAD
                                           maxProtocolVersion,
=======
                                           ack_protocol_version,
>>>>>>> bff6e483
                                           protection,
                                           FRAME_TYPE_CONTROL,
                                           service_type,
                                           FRAME_DATA_START_SERVICE_ACK,
                                           session_id,
                                           0u,
                                           message_counters_[session_id]++));

  // Cannot include a constructed payload if either side doesn't support it
  if (maxProtocolVersion >= PROTOCOL_VERSION_5) {
    ServiceType serviceTypeValue = ServiceTypeFromByte(service_type);

    bson_object_put_int64(
        &params,
        strings::mtu,
        static_cast<int64_t>(
            protocol_header_validator_.max_payload_size_by_service_type(
                serviceTypeValue)));
    if (serviceTypeValue == kRpc) {
      // Hash ID is only used in RPC case
      bson_object_put_int32(
          &params, strings::hash_id, static_cast<int32_t>(hash_id));
      // Minimum protocol version supported by both
      ProtocolPacket::ProtocolVersion* minVersion =
          (full_version.majorVersion < PROTOCOL_VERSION_5)
              ? &defaultProtocolVersion
              : ProtocolPacket::ProtocolVersion::min(full_version,
                                                     defaultProtocolVersion);
      char protocolVersionString[255];
      strncpy(protocolVersionString, (*minVersion).to_string().c_str(), 255);
      bson_object_put_string(
          &params, strings::protocol_version, protocolVersionString);
    }
    uint8_t* payloadBytes = bson_object_to_bytes(&params);
    ptr->set_data(payloadBytes, bson_object_size(&params));
    free(payloadBytes);
  } else {
    set_hash_id(hash_id, *ptr);
  }

  raw_ford_messages_to_mobile_.PostMessage(
      impl::RawFordMessageToMobile(ptr, false));

  LOG4CXX_DEBUG(logger_,
                "SendStartSessionAck() for connection "
                    << connection_id << " for service_type "
                    << static_cast<int32_t>(service_type) << " session_id "
                    << static_cast<int32_t>(session_id) << " protection "
                    << (protection ? "ON" : "OFF"));
}

void ProtocolHandlerImpl::SendStartSessionNAck(ConnectionID connection_id,
                                               uint8_t session_id,
                                               uint8_t protocol_version,
                                               uint8_t service_type) {
  std::vector<std::string> rejectedParams;
  SendStartSessionNAck(connection_id,
                       session_id,
                       protocol_version,
                       service_type,
                       rejectedParams);
}

void ProtocolHandlerImpl::SendStartSessionNAck(
    ConnectionID connection_id,
    uint8_t session_id,
    uint8_t protocol_version,
    uint8_t service_type,
    std::vector<std::string>& rejectedParams) {
  LOG4CXX_AUTO_TRACE(logger_);

  ProtocolFramePtr ptr(
      new protocol_handler::ProtocolPacket(connection_id,
                                           protocol_version,
                                           PROTECTION_OFF,
                                           FRAME_TYPE_CONTROL,
                                           service_type,
                                           FRAME_DATA_START_SERVICE_NACK,
                                           session_id,
                                           0u,
                                           message_counters_[session_id]++));

  uint8_t maxProtocolVersion = SupportedSDLProtocolVersion();

  if (protocol_version >= PROTOCOL_VERSION_5 &&
      maxProtocolVersion >= PROTOCOL_VERSION_5 && rejectedParams.size() > 0) {
    BsonObject payloadObj;
    bson_object_initialize_default(&payloadObj);
    BsonArray rejectedParamsArr;
    bson_array_initialize(&rejectedParamsArr, rejectedParams.size());
    for (std::string param : rejectedParams) {
      char paramPtr[255];
      strncpy(paramPtr, param.c_str(), 255);
      bson_array_add_string(&rejectedParamsArr, paramPtr);
    }
    bson_object_put_array(
        &payloadObj, strings::rejected_params, &rejectedParamsArr);
    uint8_t* payloadBytes = bson_object_to_bytes(&payloadObj);
    ptr->set_data(payloadBytes, bson_object_size(&payloadObj));
    free(payloadBytes);
    bson_object_deinitialize(&payloadObj);
  }

  raw_ford_messages_to_mobile_.PostMessage(
      impl::RawFordMessageToMobile(ptr, false));

  LOG4CXX_DEBUG(logger_,
                "SendStartSessionNAck() for connection "
                    << connection_id << " for service_type "
                    << static_cast<int32_t>(service_type) << " session_id "
                    << static_cast<int32_t>(session_id));
}

void ProtocolHandlerImpl::SendEndSessionNAck(ConnectionID connection_id,
                                             uint32_t session_id,
                                             uint8_t protocol_version,
                                             uint8_t service_type) {
  std::vector<std::string> rejectedParams;
  SendEndSessionNAck(connection_id,
                     session_id,
                     protocol_version,
                     service_type,
                     rejectedParams);
}

void ProtocolHandlerImpl::SendEndSessionNAck(
    ConnectionID connection_id,
    uint32_t session_id,
    uint8_t protocol_version,
    uint8_t service_type,
    std::vector<std::string>& rejectedParams) {
  LOG4CXX_AUTO_TRACE(logger_);

  ProtocolFramePtr ptr(
      new protocol_handler::ProtocolPacket(connection_id,
                                           protocol_version,
                                           PROTECTION_OFF,
                                           FRAME_TYPE_CONTROL,
                                           service_type,
                                           FRAME_DATA_END_SERVICE_NACK,
                                           session_id,
                                           0u,
                                           message_counters_[session_id]++));

  uint8_t maxProtocolVersion = SupportedSDLProtocolVersion();

  if (protocol_version >= PROTOCOL_VERSION_5 &&
      maxProtocolVersion >= PROTOCOL_VERSION_5 && rejectedParams.size() > 0) {
    BsonObject payloadObj;
    bson_object_initialize_default(&payloadObj);
    BsonArray rejectedParamsArr;
    bson_array_initialize(&rejectedParamsArr, rejectedParams.size());
    for (std::string param : rejectedParams) {
      char paramPtr[255];
      strncpy(paramPtr, param.c_str(), 255);
      bson_array_add_string(&rejectedParamsArr, paramPtr);
    }
    bson_object_put_array(
        &payloadObj, strings::rejected_params, &rejectedParamsArr);
    uint8_t* payloadBytes = bson_object_to_bytes(&payloadObj);
    ptr->set_data(payloadBytes, bson_object_size(&payloadObj));
    free(payloadBytes);
    bson_object_deinitialize(&payloadObj);
  }

  raw_ford_messages_to_mobile_.PostMessage(
      impl::RawFordMessageToMobile(ptr, false));

  LOG4CXX_DEBUG(logger_,
                "SendEndSessionNAck() for connection "
                    << connection_id << " for service_type "
                    << static_cast<int32_t>(service_type) << " session_id "
                    << static_cast<int32_t>(session_id));
}

SessionObserver& ProtocolHandlerImpl::get_session_observer() {
  return session_observer_;
}

void ProtocolHandlerImpl::SendEndSessionAck(ConnectionID connection_id,
                                            uint8_t session_id,
                                            uint8_t protocol_version,
                                            uint8_t service_type) {
  LOG4CXX_AUTO_TRACE(logger_);

  ProtocolFramePtr ptr(
      new protocol_handler::ProtocolPacket(connection_id,
                                           protocol_version,
                                           PROTECTION_OFF,
                                           FRAME_TYPE_CONTROL,
                                           service_type,
                                           FRAME_DATA_END_SERVICE_ACK,
                                           session_id,
                                           0u,
                                           message_counters_[session_id]++));

  raw_ford_messages_to_mobile_.PostMessage(
      impl::RawFordMessageToMobile(ptr, false));

  LOG4CXX_DEBUG(logger_,
                "SendEndSessionAck() for connection "
                    << connection_id << " for service_type "
                    << static_cast<int32_t>(service_type) << " session_id "
                    << static_cast<int32_t>(session_id));
}

void ProtocolHandlerImpl::SendEndServicePrivate(int32_t connection_id,
                                                uint8_t session_id,
                                                uint8_t service_type) {
  LOG4CXX_AUTO_TRACE(logger_);

  uint8_t protocol_version;
  if (session_observer_.ProtocolVersionUsed(
          connection_id, session_id, protocol_version)) {
    ProtocolFramePtr ptr(
        new protocol_handler::ProtocolPacket(connection_id,
                                             protocol_version,
                                             PROTECTION_OFF,
                                             FRAME_TYPE_CONTROL,
                                             service_type,
                                             FRAME_DATA_END_SERVICE,
                                             session_id,
                                             0,
                                             message_counters_[session_id]++));

    raw_ford_messages_to_mobile_.PostMessage(
        impl::RawFordMessageToMobile(ptr, false));
    LOG4CXX_DEBUG(logger_,
                  "SendEndSession() for connection "
                      << connection_id << " for service_type " << service_type
                      << " session_id " << static_cast<int32_t>(session_id));
  } else {
    LOG4CXX_WARN(
        logger_,
        "SendEndSession is failed connection or session does not exist");
  }
}

void ProtocolHandlerImpl::SendEndSession(int32_t connection_id,
                                         uint8_t session_id) {
  SendEndServicePrivate(connection_id, session_id, SERVICE_TYPE_RPC);
}

void ProtocolHandlerImpl::SendEndService(int32_t connection_id,
                                         uint8_t session_id,
                                         uint8_t service_type) {
  SendEndServicePrivate(connection_id, session_id, service_type);
}

RESULT_CODE ProtocolHandlerImpl::SendHeartBeatAck(ConnectionID connection_id,
                                                  uint8_t session_id,
                                                  uint32_t message_id) {
  LOG4CXX_AUTO_TRACE(logger_);

  uint8_t protocol_version;
  if (session_observer_.ProtocolVersionUsed(
          connection_id, session_id, protocol_version)) {
    ProtocolFramePtr ptr(
        new protocol_handler::ProtocolPacket(connection_id,
                                             protocol_version,
                                             PROTECTION_OFF,
                                             FRAME_TYPE_CONTROL,
                                             SERVICE_TYPE_CONTROL,
                                             FRAME_DATA_HEART_BEAT_ACK,
                                             session_id,
                                             0u,
                                             message_id));

    raw_ford_messages_to_mobile_.PostMessage(
        impl::RawFordMessageToMobile(ptr, false));
    return RESULT_OK;
  }
  LOG4CXX_WARN(
      logger_,
      "SendHeartBeatAck is failed connection or session does not exist");
  return RESULT_FAIL;
}

void ProtocolHandlerImpl::SendHeartBeat(int32_t connection_id,
                                        uint8_t session_id) {
  LOG4CXX_AUTO_TRACE(logger_);
  uint8_t protocol_version;
  if (session_observer_.ProtocolVersionUsed(
          connection_id, session_id, protocol_version)) {
    ProtocolFramePtr ptr(
        new protocol_handler::ProtocolPacket(connection_id,
                                             protocol_version,
                                             PROTECTION_OFF,
                                             FRAME_TYPE_CONTROL,
                                             SERVICE_TYPE_CONTROL,
                                             FRAME_DATA_HEART_BEAT,
                                             session_id,
                                             0u,
                                             message_counters_[session_id]++));
    raw_ford_messages_to_mobile_.PostMessage(
        impl::RawFordMessageToMobile(ptr, false));
    LOG4CXX_DEBUG(logger_, "SendHeartBeat finished successfully");
  } else {
    LOG4CXX_WARN(
        logger_,
        "SendHeartBeat is failed connection or session does not exist");
  }
}

void ProtocolHandlerImpl::SendMessageToMobileApp(const RawMessagePtr message,
                                                 bool final_message) {
#ifdef TELEMETRY_MONITOR
  const TimevalStruct start_time = date_time::DateTime::getCurrentTime();
#endif  // TELEMETRY_MONITOR
  LOG4CXX_AUTO_TRACE(logger_);
  if (!message) {
    LOG4CXX_ERROR(logger_,
                  "Invalid message for sending to mobile app is received.");
    return;
  }

  uint32_t connection_handle = 0;
  uint8_t sessionID = 0;
  session_observer_.PairFromKey(
      message->connection_key(), &connection_handle, &sessionID);
#ifdef TELEMETRY_MONITOR
  uint32_t message_id = message_counters_[sessionID];
  if (metric_observer_) {
    metric_observer_->StartMessageProcess(message_id, start_time);
  }
#endif  // TELEMETRY_MONITOR
  size_t max_frame_size = get_settings().maximum_payload_size();
  size_t frame_size = MAXIMUM_FRAME_DATA_V2_SIZE;
  switch (message->protocol_version()) {
    case PROTOCOL_VERSION_3:
    case PROTOCOL_VERSION_4:
      frame_size = max_frame_size > MAXIMUM_FRAME_DATA_V2_SIZE
                       ? max_frame_size
                       : MAXIMUM_FRAME_DATA_V2_SIZE;
      break;
    case PROTOCOL_VERSION_5:
      max_frame_size =
          protocol_header_validator_.max_payload_size_by_service_type(
              ServiceTypeFromByte(message->service_type()));
      frame_size = max_frame_size > MAXIMUM_FRAME_DATA_V2_SIZE
                       ? max_frame_size
                       : MAXIMUM_FRAME_DATA_V2_SIZE;
    default:
      break;
  }
#ifdef ENABLE_SECURITY
  const security_manager::SSLContext* ssl_context =
      session_observer_.GetSSLContext(message->connection_key(),
                                      message->service_type());
  if (ssl_context && ssl_context->IsInitCompleted()) {
    const size_t max_block_size = ssl_context->get_max_block_size(frame_size);
    DCHECK(max_block_size > 0);
    if (max_block_size > 0) {
      frame_size = max_block_size;
      LOG4CXX_DEBUG(logger_,
                    "Security set new optimal packet size " << frame_size);
    } else {
      LOG4CXX_ERROR(
          logger_,
          "Security could not return max block size, use the origin one");
    }
  }
  LOG4CXX_DEBUG(logger_, "Optimal packet size is " << frame_size);
#endif  // ENABLE_SECURITY

  if (message->data_size() <= frame_size) {
    RESULT_CODE result = SendSingleFrameMessage(connection_handle,
                                                sessionID,
                                                message->protocol_version(),
                                                message->service_type(),
                                                message->data_size(),
                                                message->data(),
                                                final_message);
    if (result != RESULT_OK) {
      LOG4CXX_ERROR(logger_,
                    "ProtocolHandler failed to send single frame message.");
    }
  } else {
    LOG4CXX_DEBUG(logger_,
                  "Message will be sent in multiple frames; max frame size is "
                      << frame_size);

    RESULT_CODE result = SendMultiFrameMessage(connection_handle,
                                               sessionID,
                                               message->protocol_version(),
                                               message->service_type(),
                                               message->data_size(),
                                               message->data(),
                                               frame_size,
                                               final_message);
    if (result != RESULT_OK) {
      LOG4CXX_ERROR(logger_,
                    "ProtocolHandler failed to send multiframe messages.");
    }
  }
#ifdef TELEMETRY_MONITOR
  if (metric_observer_) {
    PHTelemetryObserver::MessageMetric* metric =
        new PHTelemetryObserver::MessageMetric();
    metric->message_id = message_id;
    metric->connection_key = message->connection_key();
    metric->raw_msg = message;
    metric_observer_->EndMessageProcess(metric);
  }
#endif
}

void ProtocolHandlerImpl::OnTMMessageReceived(const RawMessagePtr tm_message) {
  LOG4CXX_AUTO_TRACE(logger_);

  if (!tm_message) {
    LOG4CXX_ERROR(logger_,
                  "Invalid incoming message received in"
                      << " ProtocolHandler from Transport Manager.");
    return;
  }

  const uint32_t connection_key = tm_message->connection_key();
  LOG4CXX_DEBUG(logger_,
                "Received data from TM  with connection id "
                    << connection_key << " msg data_size "
                    << tm_message->data_size());

  RESULT_CODE result;
  size_t malformed_occurs = 0u;
  const ProtocolFramePtrList protocol_frames =
      incoming_data_handler_.ProcessData(
          *tm_message, &result, &malformed_occurs);
  LOG4CXX_DEBUG(logger_, "Proccessed " << protocol_frames.size() << " frames");
  if (result != RESULT_OK) {
    if (result == RESULT_MALFORMED_OCCURS) {
      LOG4CXX_WARN(logger_,
                   "Malformed message occurs, connection id "
                       << connection_key);
      if (!get_settings().malformed_message_filtering()) {
        LOG4CXX_DEBUG(logger_, "Malformed message filterign disabled");
        session_observer_.OnMalformedMessageCallback(connection_key);
        // For tracking only malformed occurrence check outpute
      } else {
        if (malformed_occurs > 0) {
          TrackMalformedMessage(connection_key, malformed_occurs);
        }
      }
    } else {
      LOG4CXX_ERROR(logger_, "Incoming data processing failed.");
      transport_manager_.DisconnectForce(connection_key);
    }
  }

  for (ProtocolFramePtrList::const_iterator it = protocol_frames.begin();
       it != protocol_frames.end();
       ++it) {
#ifdef TELEMETRY_MONITOR
    const TimevalStruct start_time = date_time::DateTime::getCurrentTime();
#endif  // TELEMETRY_MONITOR
    ProtocolFramePtr frame = *it;
#ifdef ENABLE_SECURITY
    const RESULT_CODE result = DecryptFrame(frame);
    if (result != RESULT_OK) {
      LOG4CXX_WARN(logger_, "Error frame decryption. Frame skipped.");
      continue;
    }
#endif  // ENABLE_SECURITY
    impl::RawFordMessageFromMobile msg(frame);
#ifdef TELEMETRY_MONITOR
    if (metric_observer_) {
      metric_observer_->StartMessageProcess(msg->message_id(), start_time);
    }
#endif  // TELEMETRY_MONITOR

    raw_ford_messages_from_mobile_.PostMessage(msg);
  }
}

void ProtocolHandlerImpl::OnTMMessageReceiveFailed(
    const transport_manager::DataReceiveError& error) {
  // TODO(PV): implement
  LOG4CXX_ERROR(logger_, "Received error on attemping to recieve message.");
}

void ProtocolHandlerImpl::NotifySubscribers(const RawMessagePtr message) {
  LOG4CXX_AUTO_TRACE(logger_);
  sync_primitives::AutoLock lock(protocol_observers_lock_);
  if (protocol_observers_.empty()) {
    LOG4CXX_ERROR(
        logger_,
        "Cannot handle multiframe message: no IProtocolObserver is set.");
  }
  for (ProtocolObservers::iterator it = protocol_observers_.begin();
       protocol_observers_.end() != it;
       ++it) {
    ProtocolObserver* observe = *it;
    observe->OnMessageReceived(message);
  }
}

void ProtocolHandlerImpl::OnTMMessageSend(const RawMessagePtr message) {
  LOG4CXX_DEBUG(logger_, "Sending message finished successfully.");

  uint32_t connection_handle = 0;
  uint8_t sessionID = 0;

  session_observer_.PairFromKey(
      message->connection_key(), &connection_handle, &sessionID);

  std::vector<uint32_t>::iterator connection_it =
      std::find(ready_to_close_connections_.begin(),
                ready_to_close_connections_.end(),
                connection_handle);

  if (ready_to_close_connections_.end() != connection_it) {
    ready_to_close_connections_.erase(connection_it);
    transport_manager_.Disconnect(connection_handle);
    return;
  }

  ProtocolPacket sent_message(message->connection_key());
  const RESULT_CODE result =
      sent_message.deserializePacket(message->data(), message->data_size());
  if (result != RESULT_OK) {
    LOG4CXX_ERROR(logger_, "Error while message deserialization.");
    return;
  }
  std::map<uint8_t, uint32_t>::iterator it =
      sessions_last_message_id_.find(sent_message.session_id());

  if (sessions_last_message_id_.end() != it) {
    uint32_t last_message_id = it->second;
    sessions_last_message_id_.erase(it);
    if ((sent_message.message_id() == last_message_id) &&
        ((FRAME_TYPE_SINGLE == sent_message.frame_type()) ||
         ((FRAME_TYPE_CONSECUTIVE == sent_message.frame_type()) &&
          (0 == sent_message.frame_data())))) {
      ready_to_close_connections_.push_back(connection_handle);
      SendEndSession(connection_handle, sent_message.session_id());
    }
  }
  sync_primitives::AutoLock lock(protocol_observers_lock_);
  for (ProtocolObservers::iterator it = protocol_observers_.begin();
       protocol_observers_.end() != it;
       ++it) {
    (*it)->OnMobileMessageSent(message);
  }
}

void ProtocolHandlerImpl::OnTMMessageSendFailed(
    const transport_manager::DataSendError& error,
    const RawMessagePtr message) {
  DCHECK_OR_RETURN_VOID(message);
  // TODO(PV): implement
  LOG4CXX_ERROR(logger_,
                "Sending message " << message->data_size()
                                   << "bytes failed, connection_key "
                                   << message->connection_key()
                                   << "Error_text: " << error.text());
}

void ProtocolHandlerImpl::OnConnectionEstablished(
    const transport_manager::DeviceInfo& device_info,
    const transport_manager::ConnectionUID connection_id) {
  incoming_data_handler_.AddConnection(connection_id);
  multiframe_builder_.AddConnection(connection_id);
}

void ProtocolHandlerImpl::OnConnectionClosed(
    const transport_manager::ConnectionUID connection_id) {
  incoming_data_handler_.RemoveConnection(connection_id);
  message_meter_.ClearIdentifiers();
  malformed_message_meter_.ClearIdentifiers();
  multiframe_builder_.RemoveConnection(connection_id);
}

RESULT_CODE ProtocolHandlerImpl::SendFrame(const ProtocolFramePtr packet) {
  LOG4CXX_AUTO_TRACE(logger_);
  if (!packet) {
    LOG4CXX_ERROR(logger_, "Failed to send empty packet.");
    return RESULT_FAIL;
  }
#ifdef ENABLE_SECURITY
  // and return protect flag to Packet constructor for makeing design by Policy
  const RESULT_CODE result = EncryptFrame(packet);
  if (result != RESULT_OK) {
    LOG4CXX_WARN(logger_, "Error frame encryption. Frame droped.");
    return RESULT_FAIL;
  }
#endif  // ENABLE_SECURITY

  LOG4CXX_DEBUG(
      logger_,
      "Packet to be sent: "
          << ConvertPacketDataToString(packet->data(), packet->data_size())
          << " of size: " << packet->data_size());
  const RawMessagePtr message_to_send = packet->serializePacket();
  if (!message_to_send) {
    LOG4CXX_ERROR(logger_, "Serialization error");
    return RESULT_FAIL;
  }
  LOG4CXX_DEBUG(logger_,
                "Message to send with connection id "
                    << static_cast<int>(packet->connection_id()));

  if (transport_manager::E_SUCCESS !=
      transport_manager_.SendMessageToDevice(message_to_send)) {
    LOG4CXX_WARN(logger_, "Can't send message to device");
    return RESULT_FAIL;
  }
  return RESULT_OK;
}

RESULT_CODE ProtocolHandlerImpl::SendSingleFrameMessage(
    const ConnectionID connection_id,
    const uint8_t session_id,
    const uint32_t protocol_version,
    const uint8_t service_type,
    const size_t data_size,
    const uint8_t* data,
    const bool is_final_message) {
  LOG4CXX_AUTO_TRACE(logger_);

  ProtocolFramePtr ptr(
      new protocol_handler::ProtocolPacket(connection_id,
                                           protocol_version,
                                           PROTECTION_OFF,
                                           FRAME_TYPE_SINGLE,
                                           service_type,
                                           FRAME_DATA_SINGLE,
                                           session_id,
                                           data_size,
                                           message_counters_[session_id]++,
                                           data));

  raw_ford_messages_to_mobile_.PostMessage(
      impl::RawFordMessageToMobile(ptr, is_final_message));
  return RESULT_OK;
}

RESULT_CODE ProtocolHandlerImpl::SendMultiFrameMessage(
    const ConnectionID connection_id,
    const uint8_t session_id,
    const uint8_t protocol_version,
    const uint8_t service_type,
    const size_t data_size,
    const uint8_t* data,
    const size_t max_frame_size,
    const bool is_final_message) {
  LOG4CXX_AUTO_TRACE(logger_);

  LOG4CXX_DEBUG(logger_,
                " data size " << data_size << " max_frame_size "
                              << max_frame_size);

  // remainder of last frame
  const size_t lastframe_remainder = data_size % max_frame_size;
  // size of last frame (full fill or not)
  const size_t lastframe_size =
      lastframe_remainder > 0 ? lastframe_remainder : max_frame_size;

  const size_t frames_count = data_size / max_frame_size +
                              // add last frame if not empty
                              (lastframe_remainder > 0 ? 1 : 0);

  LOG4CXX_DEBUG(logger_,
                "Data " << data_size << " bytes in " << frames_count
                        << " frames with last frame size " << lastframe_size);

  DCHECK(max_frame_size >= FIRST_FRAME_DATA_SIZE);
  DCHECK(FIRST_FRAME_DATA_SIZE >= 8);
  uint8_t out_data[FIRST_FRAME_DATA_SIZE];
  out_data[0] = data_size >> 24;
  out_data[1] = data_size >> 16;
  out_data[2] = data_size >> 8;
  out_data[3] = data_size;

  out_data[4] = frames_count >> 24;
  out_data[5] = frames_count >> 16;
  out_data[6] = frames_count >> 8;
  out_data[7] = frames_count;

  // TODO(EZamakhov): investigate message_id for CONSECUTIVE frames -
  // APPLINK-9531
  const uint8_t message_id = message_counters_[session_id]++;
  const ProtocolFramePtr firstPacket(
      new protocol_handler::ProtocolPacket(connection_id,
                                           protocol_version,
                                           PROTECTION_OFF,
                                           FRAME_TYPE_FIRST,
                                           service_type,
                                           FRAME_DATA_FIRST,
                                           session_id,
                                           FIRST_FRAME_DATA_SIZE,
                                           message_id,
                                           out_data));

  raw_ford_messages_to_mobile_.PostMessage(
      impl::RawFordMessageToMobile(firstPacket, false));
  LOG4CXX_DEBUG(logger_, "First frame is sent.");

  for (uint32_t i = 0; i < frames_count; ++i) {
    const bool is_last_frame = (i == (frames_count - 1));
    const size_t frame_size = is_last_frame ? lastframe_size : max_frame_size;
    const uint8_t data_type = is_last_frame
                                  ? FRAME_DATA_LAST_CONSECUTIVE
                                  : (i % FRAME_DATA_MAX_CONSECUTIVE + 1);
    const bool is_final_packet = is_last_frame ? is_final_message : false;

    const ProtocolFramePtr ptr(
        new protocol_handler::ProtocolPacket(connection_id,
                                             protocol_version,
                                             PROTECTION_OFF,
                                             FRAME_TYPE_CONSECUTIVE,
                                             service_type,
                                             data_type,
                                             session_id,
                                             frame_size,
                                             message_id,
                                             data + max_frame_size * i));

    raw_ford_messages_to_mobile_.PostMessage(
        impl::RawFordMessageToMobile(ptr, is_final_packet));
    LOG4CXX_DEBUG(logger_, '#' << i << " frame is sent.");
  }
  return RESULT_OK;
}

RESULT_CODE ProtocolHandlerImpl::HandleMessage(const ProtocolFramePtr packet) {
  DCHECK_OR_RETURN(packet, RESULT_UNKNOWN);
  LOG4CXX_DEBUG(logger_, "Handling message " << packet);
  switch (packet->frame_type()) {
    case FRAME_TYPE_CONTROL:
      LOG4CXX_TRACE(logger_, "FRAME_TYPE_CONTROL");
      return HandleControlMessage(packet);
    case FRAME_TYPE_SINGLE:
      LOG4CXX_TRACE(logger_, "FRAME_TYPE_SINGLE");
      return HandleSingleFrameMessage(packet);
    case FRAME_TYPE_FIRST:
    case FRAME_TYPE_CONSECUTIVE:
      LOG4CXX_TRACE(logger_, "FRAME_TYPE_FIRST or FRAME_TYPE_CONSECUTIVE");
      return HandleMultiFrameMessage(packet);
    default: {
      LOG4CXX_WARN(logger_, "Unknown frame type" << packet->frame_type());
      return RESULT_FAIL;
    }
  }
  return RESULT_OK;
}

RESULT_CODE ProtocolHandlerImpl::HandleSingleFrameMessage(
    const ProtocolFramePtr packet) {
  LOG4CXX_AUTO_TRACE(logger_);

  LOG4CXX_DEBUG(
      logger_,
      "FRAME_TYPE_SINGLE message of size "
          << packet->data_size() << "; message "
          << ConvertPacketDataToString(packet->data(), packet->data_size()));

  const uint32_t connection_key = session_observer_.KeyFromPair(
      packet->connection_id(), packet->session_id());

  const RawMessagePtr rawMessage(new RawMessage(connection_key,
                                                packet->protocol_version(),
                                                packet->data(),
                                                packet->total_data_bytes(),
                                                packet->service_type(),
                                                packet->payload_size()));
  if (!rawMessage) {
    return RESULT_FAIL;
  }
#ifdef TELEMETRY_MONITOR
  if (metric_observer_) {
    PHTelemetryObserver::MessageMetric* metric =
        new PHTelemetryObserver::MessageMetric();
    metric->message_id = packet->message_id();
    metric->connection_key = connection_key;
    metric->raw_msg = rawMessage;
    metric_observer_->EndMessageProcess(metric);
  }
#endif

  // TODO(EZamakhov): check service in session
  NotifySubscribers(rawMessage);
  return RESULT_OK;
}

RESULT_CODE ProtocolHandlerImpl::HandleMultiFrameMessage(
    const ProtocolFramePtr packet) {
  LOG4CXX_AUTO_TRACE(logger_);

  if (multiframe_builder_.AddFrame(packet) != RESULT_OK) {
    LOG4CXX_WARN(logger_, "Frame assembling issue");
  }

  return RESULT_OK;
}

RESULT_CODE ProtocolHandlerImpl::HandleControlMessage(
    const ProtocolFramePtr packet) {
  LOG4CXX_AUTO_TRACE(logger_);

  // TODO{ALeshin}: Rename "Session" to "Service" on PH, CH, AM levels
  switch (packet->frame_data()) {
    case FRAME_DATA_START_SERVICE: {
      LOG4CXX_TRACE(logger_, "FrameData: StartService");
      return HandleControlMessageStartSession(packet);
    }
    case FRAME_DATA_END_SERVICE: {
      LOG4CXX_TRACE(logger_, "FrameData: StopService");
      return HandleControlMessageEndSession(*packet);
    }
    case FRAME_DATA_END_SERVICE_ACK: {
      LOG4CXX_TRACE(logger_, "FrameData: StopService ACK");
      return HandleControlMessageEndServiceACK(*packet);
    }
    case FRAME_DATA_HEART_BEAT: {
      LOG4CXX_TRACE(logger_, "FrameData: Heartbeat");
      return HandleControlMessageHeartBeat(*packet);
    }
    case FRAME_DATA_HEART_BEAT_ACK: {
      LOG4CXX_TRACE(logger_, "FrameData Heartbeat ACK");
      LOG4CXX_DEBUG(logger_,
                    "Received Heartbeat ACK from mobile,"
                    " connection: "
                        << packet->connection_id());
      return RESULT_OK;
    }
    default:
      LOG4CXX_WARN(logger_,
                   "Control message of type "
                       << static_cast<int>(packet->frame_data()) << " ignored");
      return RESULT_OK;
  }
  return RESULT_OK;
}

uint32_t get_hash_id(const ProtocolPacket& packet) {
  if (packet.protocol_version() < PROTOCOL_VERSION_2) {
    LOG4CXX_DEBUG(logger_,
                  "Packet without hash data (protocol version less 2)");
    return HASH_ID_NOT_SUPPORTED;
  }
  if (packet.data_size() < 4) {
    LOG4CXX_WARN(logger_, "Packet without hash data (data size less 4)");
    return HASH_ID_WRONG;
  }
  if (packet.protocol_version() >= PROTOCOL_VERSION_5) {
    BsonObject obj = bson_object_from_bytes(packet.data());
    const uint32_t hash_id =
        (uint32_t)bson_object_get_int32(&obj, strings::hash_id);
    bson_object_deinitialize(&obj);
    return hash_id;
  } else {
    const uint32_t hash_be = *(reinterpret_cast<uint32_t*>(packet.data()));
    const uint32_t hash_le = BE_TO_LE32(hash_be);

    // null hash is wrong hash value
    return hash_le == HASH_ID_NOT_SUPPORTED ? HASH_ID_WRONG : hash_le;
  }
}

RESULT_CODE ProtocolHandlerImpl::HandleControlMessageEndSession(
    const ProtocolPacket& packet) {
  LOG4CXX_AUTO_TRACE(logger_);

  const uint8_t current_session_id = packet.session_id();
  uint32_t hash_id = get_hash_id(packet);
  const ServiceType service_type = ServiceTypeFromByte(packet.service_type());

  const ConnectionID connection_id = packet.connection_id();
  const uint32_t session_key = session_observer_.OnSessionEndedCallback(
      connection_id, current_session_id, &hash_id, service_type);

  // TODO(EZamakhov): add clean up output queue (for removed service)
  if (session_key != 0) {
    SendEndSessionAck(connection_id,
                      current_session_id,
                      packet.protocol_version(),
                      service_type);
    message_counters_.erase(current_session_id);
  } else {
    LOG4CXX_WARN(logger_,
                 "Refused to end session " << static_cast<int>(service_type)
                                           << " type.");
    if (packet.protocol_version() >= PROTOCOL_VERSION_5) {
      std::vector<std::string> rejectedParams;
      if (hash_id == protocol_handler::HASH_ID_WRONG) {
        rejectedParams.push_back(std::string(strings::hash_id));
      }
      SendEndSessionNAck(connection_id,
                         current_session_id,
                         packet.protocol_version(),
                         service_type,
                         rejectedParams);
    } else {
      SendEndSessionNAck(connection_id,
                         current_session_id,
                         packet.protocol_version(),
                         service_type);
    }
  }
  return RESULT_OK;
}

RESULT_CODE ProtocolHandlerImpl::HandleControlMessageEndServiceACK(
    const ProtocolPacket& packet) {
  LOG4CXX_AUTO_TRACE(logger_);

  const uint8_t current_session_id = packet.session_id();
  const uint32_t hash_id = get_hash_id(packet);
  const ServiceType service_type = ServiceTypeFromByte(packet.service_type());
  const ConnectionID connection_id = packet.connection_id();

  const uint32_t session_key = session_observer_.OnSessionEndedCallback(
      connection_id, current_session_id, hash_id, service_type);

  if (0 == session_key) {
    LOG4CXX_WARN(logger_, "Refused to end service");
    return RESULT_FAIL;
  }

  return RESULT_OK;
}

#ifdef ENABLE_SECURITY
namespace {
/**
 * \brief SecurityManagerListener for send Ack/NAck on success or fail
 * SSL handshake
 */
class StartSessionHandler : public security_manager::SecurityManagerListener {
 public:
  StartSessionHandler(uint32_t connection_key,
                      ProtocolHandlerImpl* protocol_handler,
                      SessionObserver& session_observer,
                      ConnectionID connection_id,
                      int32_t session_id,
                      uint8_t protocol_version,
                      uint32_t hash_id,
                      ServiceType service_type,
                      const std::vector<int>& force_protected_service)
      : connection_key_(connection_key)
      , protocol_handler_(protocol_handler)
      , session_observer_(session_observer)
      , connection_id_(connection_id)
      , session_id_(session_id)
      , protocol_version_(protocol_version)
      , hash_id_(hash_id)
      , service_type_(service_type)
      , force_protected_service_(force_protected_service)
      , full_version_() {}
  StartSessionHandler(uint32_t connection_key,
                      ProtocolHandlerImpl* protocol_handler,
                      SessionObserver& session_observer,
                      ConnectionID connection_id,
                      int32_t session_id,
                      uint8_t protocol_version,
                      uint32_t hash_id,
                      ServiceType service_type,
                      const std::vector<int>& force_protected_service,
                      ProtocolPacket::ProtocolVersion& full_version,
                      uint8_t* payload)
      : connection_key_(connection_key)
      , protocol_handler_(protocol_handler)
      , session_observer_(session_observer)
      , connection_id_(connection_id)
      , session_id_(session_id)
      , protocol_version_(protocol_version)
      , hash_id_(hash_id)
      , service_type_(service_type)
      , force_protected_service_(force_protected_service)
      , full_version_(full_version)
      , payload_(payload) {}

  bool OnHandshakeDone(
      const uint32_t connection_key,
      security_manager::SSLContext::HandshakeResult result) OVERRIDE {
    if (connection_key != connection_key_) {
      delete[] payload_;
      return false;
    }
    const bool success =
        result == security_manager::SSLContext::Handshake_Result_Success;
    // check current service protection
    const bool was_service_protection_enabled =
        session_observer_.GetSSLContext(connection_key_, service_type_) != NULL;
    if (was_service_protection_enabled) {
      if (!success) {
        protocol_handler_->SendStartSessionNAck(
            connection_id_, session_id_, protocol_version_, service_type_);
      } else {
        // Could not be success handshake and not already protected service
        NOTREACHED();
      }
    } else {
      if (success) {
        session_observer_.SetProtectionFlag(connection_key_, service_type_);
      }
      BsonObject params;
      if (payload_ != NULL) {
        params = bson_object_from_bytes(payload_);
      } else {
        bson_object_initialize_default(&params);
      }
      protocol_handler_->SendStartSessionAck(connection_id_,
                                             session_id_,
                                             protocol_version_,
                                             hash_id_,
                                             service_type_,
                                             success,
                                             full_version_,
                                             params);
      bson_object_deinitialize(&params);
    }
    delete[] payload_;
    delete this;
    return true;
  }

  void OnCertificateUpdateRequired() OVERRIDE {}

  virtual const std::vector<int>& force_protected_service() const {
    return force_protected_service_;
  }

 private:
  const uint32_t connection_key_;
  ProtocolHandlerImpl* protocol_handler_;
  SessionObserver& session_observer_;

  const ConnectionID connection_id_;
  const int32_t session_id_;
  const uint8_t protocol_version_;
  const uint32_t hash_id_;
  const ServiceType service_type_;
  const std::vector<int> force_protected_service_;
  ProtocolPacket::ProtocolVersion full_version_;
  uint8_t* payload_;
};
}  // namespace
#endif  // ENABLE_SECURITY

// DEPRECATED
RESULT_CODE ProtocolHandlerImpl::HandleControlMessageStartSession(
    const ProtocolPacket& packet) {
  LOG4CXX_AUTO_TRACE(logger_);
  LOG4CXX_DEBUG(
      logger_,
      "Protocol version:" << static_cast<int>(packet.protocol_version()));
  const ServiceType service_type = ServiceTypeFromByte(packet.service_type());
  const uint8_t protocol_version = packet.protocol_version();

#ifdef ENABLE_SECURITY
  const bool protection =
      // Protocolo version 1 is not support protection
      (protocol_version > PROTOCOL_VERSION_1) ? packet.protection_flag()
                                              : false;
#else
  const bool protection = false;
#endif  // ENABLE_SECURITY

  uint32_t hash_id;
  const ConnectionID connection_id = packet.connection_id();
  const uint32_t session_id = session_observer_.OnSessionStartedCallback(
      connection_id, packet.session_id(), service_type, protection, &hash_id);

  if (0 == session_id) {
    LOG4CXX_WARN(logger_,
                 "Refused by session_observer to create service "
                     << static_cast<int32_t>(service_type) << " type.");
    SendStartSessionNAck(connection_id,
                         packet.session_id(),
                         protocol_version,
                         packet.service_type());
    return RESULT_OK;
  }

#ifdef ENABLE_SECURITY
  // for packet is encrypted and security plugin is enable
  if (protection && security_manager_) {
    const uint32_t connection_key =
        session_observer_.KeyFromPair(connection_id, session_id);

    security_manager::SSLContext* ssl_context =
        security_manager_->CreateSSLContext(connection_key);
    if (!ssl_context) {
      const std::string error("CreateSSLContext failed");
      LOG4CXX_ERROR(logger_, error);
      security_manager_->SendInternalError(
          connection_key,
          security_manager::SecurityManager::ERROR_INTERNAL,
          error);
      // Start service without protection
      SendStartSessionAck(connection_id,
                          session_id,
                          packet.protocol_version(),
                          hash_id,
                          packet.service_type(),
                          PROTECTION_OFF);
      return RESULT_OK;
    }
    ProtocolPacket::ProtocolVersion* fullVersion;
    std::vector<std::string> rejectedParams(0, std::string(""));
    // Can't check protocol_version because the first packet is v1, but there
    // could still be a payload, in which case we can get the real protocol
    // version
    if (packet.service_type() == kRpc && packet.data_size() != 0) {
      BsonObject obj = bson_object_from_bytes(packet.data());
      fullVersion = new ProtocolPacket::ProtocolVersion(
          std::string(bson_object_get_string(&obj, "protocolVersion")));
      bson_object_deinitialize(&obj);
      // Constructed payloads added in Protocol v5
      if (fullVersion->majorVersion < PROTOCOL_VERSION_5) {
        rejectedParams.push_back(std::string("protocolVersion"));
      }
    } else {
      fullVersion = new ProtocolPacket::ProtocolVersion();
    }
    if (!rejectedParams.empty()) {
      SendStartSessionNAck(connection_id,
                           packet.session_id(),
                           protocol_version,
                           packet.service_type(),
                           rejectedParams);
    } else if (ssl_context->IsInitCompleted()) {
      // mark service as protected
      session_observer_.SetProtectionFlag(connection_key, service_type);
      // Start service as protected with current SSLContext
      SendStartSessionAck(connection_id,
                          session_id,
                          packet.protocol_version(),
                          hash_id,
                          packet.service_type(),
                          PROTECTION_ON,
                          *fullVersion);
    } else {
      security_manager_->AddListener(
          new StartSessionHandler(connection_key,
                                  this,
                                  session_observer_,
                                  connection_id,
                                  session_id,
                                  packet.protocol_version(),
                                  hash_id,
                                  service_type,
                                  get_settings().force_protected_service(),
                                  *fullVersion,
                                  NULL));
      if (!ssl_context->IsHandshakePending()) {
        // Start handshake process
        security_manager_->StartHandshake(connection_key);
      }
    }
    delete fullVersion;
    LOG4CXX_DEBUG(logger_,
                  "Protection establishing for connection "
                      << connection_key << " is in progress");
    return RESULT_OK;
  }
#endif  // ENABLE_SECURITY
  if (packet.service_type() == kRpc && packet.data_size() != 0) {
    BsonObject obj = bson_object_from_bytes(packet.data());
    ProtocolPacket::ProtocolVersion fullVersion(
        bson_object_get_string(&obj, "protocolVersion"));
    bson_object_deinitialize(&obj);

    if (fullVersion.majorVersion >= PROTOCOL_VERSION_5) {
      // Start service without protection
      SendStartSessionAck(connection_id,
                          session_id,
                          packet.protocol_version(),
                          hash_id,
                          packet.service_type(),
                          PROTECTION_OFF,
                          fullVersion);
    } else {
      std::vector<std::string> rejectedParams(1,
                                              std::string("protocolVersion"));
      SendStartSessionNAck(connection_id,
                           packet.session_id(),
                           protocol_version,
                           packet.service_type(),
                           rejectedParams);
    }

  } else {
    // Start service without protection
    SendStartSessionAck(connection_id,
                        session_id,
                        packet.protocol_version(),
                        hash_id,
                        packet.service_type(),
                        PROTECTION_OFF);
  }
  return RESULT_OK;
}

RESULT_CODE ProtocolHandlerImpl::HandleControlMessageStartSession(
    const ProtocolFramePtr packet) {
  LOG4CXX_AUTO_TRACE(logger_);
  LOG4CXX_DEBUG(
      logger_,
      "Protocol version:" << static_cast<int>(packet->protocol_version()));
  const ServiceType service_type = ServiceTypeFromByte(packet->service_type());
  const uint8_t protocol_version = packet->protocol_version();
  BsonObject bson_obj;
  if (packet->data() != NULL) {
    bson_obj = bson_object_from_bytes(packet->data());
  } else {
    bson_object_initialize_default(&bson_obj);
  }

#ifdef ENABLE_SECURITY
  const bool protection =
      // Protocolo version 1 is not support protection
      (protocol_version > PROTOCOL_VERSION_1) ? packet->protection_flag()
                                              : false;
#else
  const bool protection = false;
#endif  // ENABLE_SECURITY

  const ConnectionID connection_id = packet->connection_id();
  const uint8_t session_id = packet->session_id();

  {
    sync_primitives::AutoLock auto_lock(start_session_frame_map_lock_);
    start_session_frame_map_[std::make_pair(connection_id, session_id)] =
        packet;
  }

  session_observer_.OnSessionStartedCallback(
      connection_id, packet->session_id(), service_type, protection, &bson_obj);
  bson_object_deinitialize(&bson_obj);

  return RESULT_OK;
}

void ProtocolHandlerImpl::NotifySessionStartedResult(
    int32_t connection_id,
    uint8_t session_id,
    uint8_t generated_session_id,
    uint32_t hash_id,
    bool protection,
    std::vector<std::string>& rejected_params) {
  ProtocolFramePtr packet;
  {
    sync_primitives::AutoLock auto_lock(start_session_frame_map_lock_);
    StartSessionFrameMap::iterator it = start_session_frame_map_.find(
        std::make_pair(connection_id, session_id));
    if (it == start_session_frame_map_.end()) {
      LOG4CXX_ERROR(logger_, "Cannot find Session Started packet");
      return;
    }
    packet = it->second;
    start_session_frame_map_.erase(it);
  }

  const ServiceType service_type = ServiceTypeFromByte(packet->service_type());
  const uint8_t protocol_version = packet->protocol_version();

  if (0 == generated_session_id) {
    LOG4CXX_WARN(logger_,
                 "Refused by session_observer to create service "
                     << static_cast<int32_t>(service_type) << " type.");
    SendStartSessionNAck(connection_id,
                         packet->session_id(),
                         protocol_version,
                         packet->service_type(),
                         rejected_params);
    return;
  }

  BsonObject start_session_ack_params;
  // when video service is successfully started, copy input parameters
  // ("width", "height", "videoProtocol", "videoCodec") to the ACK packet
  if (packet->service_type() == kMobileNav && packet->data() != NULL) {
    start_session_ack_params = bson_object_from_bytes(packet->data());
  } else {
    bson_object_initialize_default(&start_session_ack_params);
  }

  ProtocolPacket::ProtocolVersion* fullVersion;

  // Can't check protocol_version because the first packet is v1, but there
  // could still be a payload, in which case we can get the real protocol
  // version
  if (packet->service_type() == kRpc && packet->data() != NULL) {
    BsonObject request_params = bson_object_from_bytes(packet->data());
    char* version_param =
        bson_object_get_string(&request_params, strings::protocol_version);
    std::string version_string(version_param == NULL ? "" : version_param);
    fullVersion = new ProtocolPacket::ProtocolVersion(version_string);
    // Constructed payloads added in Protocol v5
    if (fullVersion->majorVersion < PROTOCOL_VERSION_5) {
      rejected_params.push_back(std::string(strings::protocol_version));
    }
    bson_object_deinitialize(&request_params);
  } else {
    fullVersion = new ProtocolPacket::ProtocolVersion();
  }

#ifdef ENABLE_SECURITY
  // for packet is encrypted and security plugin is enable
  if (protection && security_manager_) {
    const uint32_t connection_key =
        session_observer_.KeyFromPair(connection_id, generated_session_id);

    security_manager::SSLContext* ssl_context =
        security_manager_->CreateSSLContext(connection_key);
    if (!ssl_context) {
      const std::string error("CreateSSLContext failed");
      LOG4CXX_ERROR(logger_, error);
      security_manager_->SendInternalError(
          connection_key,
          security_manager::SecurityManager::ERROR_INTERNAL,
          error);
      // Start service without protection
      SendStartSessionAck(connection_id,
                          generated_session_id,
                          packet->protocol_version(),
                          hash_id,
                          packet->service_type(),
                          PROTECTION_OFF,
                          *fullVersion,
                          start_session_ack_params);
      delete fullVersion;
      bson_object_deinitialize(&start_session_ack_params);
      return;
    }

    if (!rejected_params.empty()) {
      SendStartSessionNAck(connection_id,
                           packet->session_id(),
                           protocol_version,
                           packet->service_type(),
                           rejected_params);
    } else if (ssl_context->IsInitCompleted()) {
      // mark service as protected
      session_observer_.SetProtectionFlag(connection_key, service_type);
      // Start service as protected with current SSLContext
      SendStartSessionAck(connection_id,
                          generated_session_id,
                          packet->protocol_version(),
                          hash_id,
                          packet->service_type(),
                          PROTECTION_ON,
                          *fullVersion,
                          start_session_ack_params);
    } else {
      // Need a copy because fullVersion will be deleted
      ProtocolPacket::ProtocolVersion fullVersionCopy(*fullVersion);
      security_manager_->AddListener(new StartSessionHandler(
          connection_key,
          this,
          session_observer_,
          connection_id,
          generated_session_id,
          packet->protocol_version(),
          hash_id,
          service_type,
          get_settings().force_protected_service(),
          fullVersionCopy,
          bson_object_to_bytes(&start_session_ack_params)));
      if (!ssl_context->IsHandshakePending()) {
        // Start handshake process
        security_manager_->StartHandshake(connection_key);
      }
    }
    delete fullVersion;
    bson_object_deinitialize(&start_session_ack_params);
    LOG4CXX_DEBUG(logger_,
                  "Protection establishing for connection "
                      << connection_key << " is in progress");
    return;
  }
#endif  // ENABLE_SECURITY
  if (rejected_params.empty()) {
    SendStartSessionAck(connection_id,
                        generated_session_id,
                        packet->protocol_version(),
                        hash_id,
                        packet->service_type(),
                        PROTECTION_OFF,
                        *fullVersion,
                        start_session_ack_params);
  } else {
    SendStartSessionNAck(connection_id,
                         packet->session_id(),
                         protocol_version,
                         packet->service_type(),
                         rejected_params);
  }
  delete fullVersion;
  bson_object_deinitialize(&start_session_ack_params);
}

RESULT_CODE ProtocolHandlerImpl::HandleControlMessageHeartBeat(
    const ProtocolPacket& packet) {
  const ConnectionID connection_id = packet.connection_id();
  LOG4CXX_DEBUG(logger_,
                "Sending heart beat acknowledgment for connection "
                    << connection_id);
  uint8_t protocol_version;
  if (session_observer_.ProtocolVersionUsed(
          connection_id, packet.session_id(), protocol_version)) {
    // TODO(EZamakhov): investigate message_id for HeartBeatAck
    if (protocol_version >= PROTOCOL_VERSION_3 &&
        protocol_version <= PROTOCOL_VERSION_5) {
      return SendHeartBeatAck(
          connection_id, packet.session_id(), packet.message_id());
    } else {
      LOG4CXX_WARN(logger_, "HeartBeat is not supported");
      return RESULT_HEARTBEAT_IS_NOT_SUPPORTED;
    }

  } else {
    LOG4CXX_WARN(
        logger_,
        "SendHeartBeatAck is failed connection or session does not exist");
    return RESULT_FAIL;
  }
}

void ProtocolHandlerImpl::PopValideAndExpirateMultiframes() {
  const ProtocolFramePtrList& frame_list = multiframe_builder_.PopMultiframes();
  for (ProtocolFramePtrList::const_iterator it = frame_list.begin();
       it != frame_list.end();
       ++it) {
    const ProtocolFramePtr frame = *it;
    DCHECK(frame);
    if (!frame) {
      continue;
    }

    const uint32_t connection_key = session_observer_.KeyFromPair(
        frame->connection_id(), frame->session_id());
    LOG4CXX_DEBUG(logger_,
                  "Result frame" << frame << "for connection "
                                 << connection_key);
    const RawMessagePtr rawMessage(new RawMessage(connection_key,
                                                  frame->protocol_version(),
                                                  frame->data(),
                                                  frame->total_data_bytes(),
                                                  frame->service_type(),
                                                  frame->payload_size()));
    DCHECK(rawMessage);

#ifdef TELEMETRY_MONITOR
    if (metric_observer_) {
      PHTelemetryObserver::MessageMetric* metric =
          new PHTelemetryObserver::MessageMetric();
      metric->raw_msg = rawMessage;
      metric_observer_->EndMessageProcess(metric);
    }
#endif  // TELEMETRY_MONITOR
    NotifySubscribers(rawMessage);
  }
}

bool ProtocolHandlerImpl::TrackMessage(const uint32_t& connection_key) {
  LOG4CXX_AUTO_TRACE(logger_);
  const size_t& frequency_time = get_settings().message_frequency_time();
  const size_t& frequency_count = get_settings().message_frequency_count();
  if (frequency_time > 0u && frequency_count > 0u) {
    const size_t message_frequency =
        message_meter_.TrackMessage(connection_key);
    LOG4CXX_DEBUG(logger_,
                  "Frequency of " << connection_key << " is "
                                  << message_frequency);
    if (message_frequency > frequency_count) {
      LOG4CXX_WARN(logger_,
                   "Frequency of " << connection_key << " is marked as high.");
      session_observer_.OnApplicationFloodCallBack(connection_key);
      message_meter_.RemoveIdentifier(connection_key);
      return true;
    }
  }
  return false;
}

bool ProtocolHandlerImpl::TrackMalformedMessage(const uint32_t& connection_key,
                                                const size_t count) {
  const size_t& malformed_frequency_count =
      get_settings().malformed_frequency_count();
  LOG4CXX_AUTO_TRACE(logger_);
  if (get_settings().malformed_frequency_time() > 0u &&
      malformed_frequency_count > 0u) {
    const size_t malformed_message_frequency =
        malformed_message_meter_.TrackMessages(connection_key, count);
    LOG4CXX_DEBUG(logger_,
                  "Malformed frequency of " << connection_key << " is "
                                            << malformed_message_frequency);
    if (!get_settings().malformed_message_filtering() ||
        malformed_message_frequency > malformed_frequency_count) {
      LOG4CXX_WARN(logger_,
                   "Malformed frequency of " << connection_key
                                             << " is marked as high.");
      session_observer_.OnMalformedMessageCallback(connection_key);
      malformed_message_meter_.RemoveIdentifier(connection_key);
      return true;
    }
  }
  return false;
}

void ProtocolHandlerImpl::Handle(const impl::RawFordMessageFromMobile message) {
  LOG4CXX_AUTO_TRACE(logger_);

  switch (message->service_type()) {
    case kMobileNav:
    case kAudio:
      break;
    default: {
      const uint32_t connection_key = session_observer_.KeyFromPair(
          message->connection_id(), message->session_id());
      if (TrackMessage(connection_key)) {
        return;
      }
    } break;
  }
  LOG4CXX_DEBUG(logger_, "Message : " << message.get());
  const uint8_t c_id = message->connection_id();
  const uint32_t m_id = message->session_id();

  if (session_observer_.IsHeartBeatSupported(c_id, m_id)) {
    connection_handler_.KeepConnectionAlive(c_id, m_id);
  }

  // TODO(EZamakhov): remove dublication of IncomingDataHandler logic
  if (((0 != message->data()) && (0 != message->data_size())) ||
      FRAME_TYPE_CONTROL == message->frame_type() ||
      FRAME_TYPE_FIRST == message->frame_type()) {
    LOG4CXX_DEBUG(logger_, "Packet: dataSize " << message->data_size());
    HandleMessage(message);
    PopValideAndExpirateMultiframes();
  } else {
    LOG4CXX_WARN(logger_,
                 "handleMessagesFromMobileApp() - incorrect or NULL data");
  }
}

void ProtocolHandlerImpl::Handle(const impl::RawFordMessageToMobile message) {
  LOG4CXX_DEBUG(logger_,
                "Message to mobile app: connection id "
                    << static_cast<int>(message->connection_id())
                    << ";"
                       " dataSize: " << message->data_size()
                    << " ;"
                       " protocolVersion "
                    << static_cast<int>(message->protocol_version()));

  if (message.is_final) {
    sessions_last_message_id_.insert(std::pair<uint8_t, uint32_t>(
        message->session_id(), message->message_id()));
  }

  SendFrame(message);
}

void ProtocolHandlerImpl::Stop() {
  raw_ford_messages_from_mobile_.Shutdown();
  raw_ford_messages_to_mobile_.Shutdown();

  sync_primitives::AutoLock auto_lock(start_session_frame_map_lock_);
  start_session_frame_map_.clear();
}

#ifdef ENABLE_SECURITY
void ProtocolHandlerImpl::set_security_manager(
    security_manager::SecurityManager* security_manager) {
  if (!security_manager) {
    LOG4CXX_ERROR(logger_, "Invalid (NULL) pointer to SecurityManager.");
    return;
  }
  security_manager_ = security_manager;
}

RESULT_CODE ProtocolHandlerImpl::EncryptFrame(ProtocolFramePtr packet) {
  DCHECK(packet);
  // Control frames and data over control service shall be unprotected
  if (packet->service_type() == kControl ||
      packet->frame_type() == FRAME_TYPE_CONTROL) {
    return RESULT_OK;
  }
  if (!security_manager_) {
    LOG4CXX_WARN(logger_, "No security_manager_ set.");
    return RESULT_FAIL;
  }
  const uint32_t connection_key = session_observer_.KeyFromPair(
      packet->connection_id(), packet->session_id());
  security_manager::SSLContext* context = session_observer_.GetSSLContext(
      connection_key, ServiceTypeFromByte(packet->service_type()));
  if (!context || !context->IsInitCompleted()) {
    return RESULT_OK;
  }
  const uint8_t* out_data;
  size_t out_data_size;
  if (!context->Encrypt(
          packet->data(), packet->data_size(), &out_data, &out_data_size)) {
    const std::string error_text(context->LastError());
    LOG4CXX_ERROR(logger_, "Enryption failed: " << error_text);
    security_manager_->SendInternalError(
        connection_key,
        security_manager::SecurityManager::ERROR_ENCRYPTION_FAILED,
        error_text);
    // Close session to prevent usage unprotected service/session
    session_observer_.OnSessionEndedCallback(packet->connection_id(),
                                             packet->session_id(),
                                             packet->message_id(),
                                             kRpc);
    return RESULT_OK;
  }
  LOG4CXX_DEBUG(logger_,
                "Encrypted " << packet->data_size() << " bytes to "
                             << out_data_size << " bytes");
  DCHECK(out_data);
  DCHECK(out_data_size);
  packet->set_protection_flag(true);
  packet->set_data(out_data, out_data_size);
  return RESULT_OK;
}

RESULT_CODE ProtocolHandlerImpl::DecryptFrame(ProtocolFramePtr packet) {
  DCHECK(packet);
  if (!packet->protection_flag() ||
      // Control frames and data over control service shall be unprotected
      packet->service_type() == kControl ||
      packet->frame_type() == FRAME_TYPE_CONTROL) {
    return RESULT_OK;
  }
  if (!security_manager_) {
    LOG4CXX_WARN(logger_, "No security_manager_ set.");
    return RESULT_FAIL;
  }
  const uint32_t connection_key = session_observer_.KeyFromPair(
      packet->connection_id(), packet->session_id());
  security_manager::SSLContext* context = session_observer_.GetSSLContext(
      connection_key, ServiceTypeFromByte(packet->service_type()));
  if (!context || !context->IsInitCompleted()) {
    const std::string error_text("Fail decryption for unprotected service ");
    LOG4CXX_ERROR(logger_,
                  error_text << static_cast<int>(packet->service_type()));
    security_manager_->SendInternalError(
        connection_key,
        security_manager::SecurityManager::ERROR_SERVICE_NOT_PROTECTED,
        error_text);
    return RESULT_ENCRYPTION_FAILED;
  }
  const uint8_t* out_data;
  size_t out_data_size;
  if (!context->Decrypt(
          packet->data(), packet->data_size(), &out_data, &out_data_size)) {
    const std::string error_text(context->LastError());
    LOG4CXX_ERROR(logger_, "Decryption failed: " << error_text);
    security_manager_->SendInternalError(
        connection_key,
        security_manager::SecurityManager::ERROR_DECRYPTION_FAILED,
        error_text);
    // Close session to prevent usage unprotected service/session
    session_observer_.OnSessionEndedCallback(packet->connection_id(),
                                             packet->session_id(),
                                             packet->message_id(),
                                             kRpc);
    return RESULT_ENCRYPTION_FAILED;
  }
  LOG4CXX_DEBUG(logger_,
                "Decrypted " << packet->data_size() << " bytes to "
                             << out_data_size << " bytes");
  DCHECK(out_data);
  DCHECK(out_data_size);
  packet->set_data(out_data, out_data_size);
  return RESULT_OK;
}
#endif  // ENABLE_SECURITY

void ProtocolHandlerImpl::SendFramesNumber(uint32_t connection_key,
                                           int32_t number_of_frames) {
  LOG4CXX_DEBUG(
      logger_, "SendFramesNumber MobileNaviAck for session " << connection_key);

  // TODO(EZamakhov): add protocol version check - to avoid send for
  // PROTOCOL_VERSION_1
  transport_manager::ConnectionUID connection_id = 0;
  uint8_t session_id = 0;
  session_observer_.PairFromKey(connection_key, &connection_id, &session_id);
  uint8_t protocol_version;
  if (session_observer_.ProtocolVersionUsed(
          connection_id, session_id, protocol_version)) {
    ProtocolFramePtr ptr(
        new protocol_handler::ProtocolPacket(connection_id,
                                             protocol_version,
                                             PROTECTION_OFF,
                                             FRAME_TYPE_CONTROL,
                                             SERVICE_TYPE_NAVI,
                                             FRAME_DATA_SERVICE_DATA_ACK,
                                             session_id,
                                             0,
                                             message_counters_[session_id]++));

    // Flow control data shall be 4 bytes according Ford Protocol
    DCHECK(sizeof(number_of_frames) == 4);
    number_of_frames = LE_TO_BE32(number_of_frames);
    ptr->set_data(reinterpret_cast<const uint8_t*>(&number_of_frames),
                  sizeof(number_of_frames));
    raw_ford_messages_to_mobile_.PostMessage(
        impl::RawFordMessageToMobile(ptr, false));
    LOG4CXX_DEBUG(logger_, "SendFramesNumber finished successfully");
  } else {
    LOG4CXX_WARN(
        logger_,
        "SendFramesNumber is failed connection or session does not exist");
  }
}

#ifdef TELEMETRY_MONITOR
void ProtocolHandlerImpl::SetTelemetryObserver(PHTelemetryObserver* observer) {
  metric_observer_ = observer;
}
#endif  // TELEMETRY_MONITOR

std::string ConvertPacketDataToString(const uint8_t* data,
                                      const size_t data_size) {
  if (0 == data_size)
    return std::string();
  bool is_printable_array = true;
  std::locale loc;
  const char* text = reinterpret_cast<const char*>(data);
  // Check data for printability
  for (size_t i = 0; i < data_size; ++i) {
    if (!std::isprint(text[i], loc)) {
      is_printable_array = false;
      break;
    }
  }
  return is_printable_array ? std::string(text, data_size)
                            : std::string("is raw data");
}

uint8_t ProtocolHandlerImpl::SupportedSDLProtocolVersion() const {
  LOG4CXX_AUTO_TRACE(logger_);
  return get_settings().max_supported_protocol_version();
}
}  // namespace protocol_handler<|MERGE_RESOLUTION|>--- conflicted
+++ resolved
@@ -190,20 +190,15 @@
 
 void ProtocolHandlerImpl::SendStartSessionAck(ConnectionID connection_id,
                                               uint8_t session_id,
-<<<<<<< HEAD
-                                              uint8_t protocol_version,
-=======
                                               uint8_t input_protocol_version,
->>>>>>> bff6e483
                                               uint32_t hash_id,
                                               uint8_t service_type,
                                               bool protection) {
   LOG4CXX_AUTO_TRACE(logger_);
-<<<<<<< HEAD
   ProtocolPacket::ProtocolVersion fullVersion;
   SendStartSessionAck(connection_id,
                       session_id,
-                      protocol_version,
+                      input_protocol_version,
                       hash_id,
                       service_type,
                       protection,
@@ -213,7 +208,7 @@
 void ProtocolHandlerImpl::SendStartSessionAck(
     ConnectionID connection_id,
     uint8_t session_id,
-    uint8_t protocol_version,
+    uint8_t input_protocol_version,
     uint32_t hash_id,
     uint8_t service_type,
     bool protection,
@@ -225,7 +220,7 @@
 
   SendStartSessionAck(connection_id,
                       session_id,
-                      protocol_version,
+                      input_protocol_version,
                       hash_id,
                       service_type,
                       protection,
@@ -238,7 +233,7 @@
 void ProtocolHandlerImpl::SendStartSessionAck(
     ConnectionID connection_id,
     uint8_t session_id,
-    uint8_t protocol_version,
+    uint8_t input_protocol_version,
     uint32_t hash_id,
     uint8_t service_type,
     bool protection,
@@ -246,35 +241,31 @@
     BsonObject& params) {
   LOG4CXX_AUTO_TRACE(logger_);
 
-  uint8_t maxProtocolVersion = SupportedSDLProtocolVersion();
+  uint8_t ack_protocol_version = SupportedSDLProtocolVersion();
 
   const bool proxy_supports_v5_protocol =
-      protocol_version >= PROTOCOL_VERSION_5 ||
+      input_protocol_version >= PROTOCOL_VERSION_5 ||
       (ServiceTypeFromByte(service_type) == kRpc &&
        full_version.majorVersion >= PROTOCOL_VERSION_5);
 
-  // We can't send a V5+ packet if the proxy doesn't support it,
-  // so we manually set a maximum of V4 in that case
-  if (!proxy_supports_v5_protocol && maxProtocolVersion >= PROTOCOL_VERSION_5) {
-    maxProtocolVersion = PROTOCOL_VERSION_4;
-=======
-  uint8_t ack_protocol_version = SupportedSDLProtocolVersion();
-
   if (kRpc != service_type) {
-    // In case if input protocol version os bigger then supported, SDL should respond with maximum supported protocol version
+    // In case if input protocol version os bigger then supported, SDL should
+    // respond with maximum supported protocol version
     ack_protocol_version = input_protocol_version < ack_protocol_version
                                ? input_protocol_version
                                : ack_protocol_version;
->>>>>>> bff6e483
+  }
+
+  // We can't send a V5+ packet if the proxy doesn't support it,
+  // so we manually set a maximum of V4 in that case
+  if (!proxy_supports_v5_protocol &&
+      ack_protocol_version >= PROTOCOL_VERSION_5) {
+    ack_protocol_version = PROTOCOL_VERSION_4;
   }
 
   ProtocolFramePtr ptr(
       new protocol_handler::ProtocolPacket(connection_id,
-<<<<<<< HEAD
-                                           maxProtocolVersion,
-=======
                                            ack_protocol_version,
->>>>>>> bff6e483
                                            protection,
                                            FRAME_TYPE_CONTROL,
                                            service_type,
@@ -284,7 +275,7 @@
                                            message_counters_[session_id]++));
 
   // Cannot include a constructed payload if either side doesn't support it
-  if (maxProtocolVersion >= PROTOCOL_VERSION_5) {
+  if (ack_protocol_version >= PROTOCOL_VERSION_5) {
     ServiceType serviceTypeValue = ServiceTypeFromByte(service_type);
 
     bson_object_put_int64(
