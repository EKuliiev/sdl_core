/*
 * Copyright (c) 2014, Ford Motor Company
 * All rights reserved.
 *
 * Redistribution and use in source and binary forms, with or without
 * modification, are permitted provided that the following conditions are met:
 *
 * Redistributions of source code must retain the above copyright notice, this
 * list of conditions and the following disclaimer.
 *
 * Redistributions in binary form must reproduce the above copyright notice,
 * this list of conditions and the following
 * disclaimer in the documentation and/or other materials provided with the
 * distribution.
 *
 * Neither the name of the Ford Motor Company nor the names of its contributors
 * may be used to endorse or promote products derived from this software
 * without specific prior written permission.
 *
 * THIS SOFTWARE IS PROVIDED BY THE COPYRIGHT HOLDERS AND CONTRIBUTORS "AS IS"
 * AND ANY EXPRESS OR IMPLIED WARRANTIES, INCLUDING, BUT NOT LIMITED TO, THE
 * IMPLIED WARRANTIES OF MERCHANTABILITY AND FITNESS FOR A PARTICULAR PURPOSE
 * ARE DISCLAIMED. IN NO EVENT SHALL THE COPYRIGHT HOLDER OR CONTRIBUTORS BE
 * LIABLE FOR ANY DIRECT, INDIRECT, INCIDENTAL, SPECIAL, EXEMPLARY, OR
 * CONSEQUENTIAL DAMAGES (INCLUDING, BUT NOT LIMITED TO, PROCUREMENT OF
 * SUBSTITUTE GOODS OR SERVICES; LOSS OF USE, DATA, OR PROFITS; OR BUSINESS
 * INTERRUPTION) HOWEVER CAUSED AND ON ANY THEORY OF LIABILITY, WHETHER IN
 * CONTRACT, STRICT LIABILITY, OR TORT (INCLUDING NEGLIGENCE OR OTHERWISE)
 * ARISING IN ANY WAY OUT OF THE USE OF THIS SOFTWARE, EVEN IF ADVISED OF THE
 * POSSIBILITY OF SUCH DAMAGE.
 */

#ifndef SRC_COMPONENTS_PROTOCOL_HANDLER_TEST_INCLUDE_PROTOCOL_HANDLER_MOCK_TELEMETRY_OBSERVER_H_
#define SRC_COMPONENTS_PROTOCOL_HANDLER_TEST_INCLUDE_PROTOCOL_HANDLER_MOCK_TELEMETRY_OBSERVER_H_

#include "gmock/gmock.h"
#include "protocol_handler/time_metric_observer.h"

namespace test {
namespace components {
namespace protocol_handler_test {

class MockPHTelemetryObserver : public ::protocol_handler::PHTelemetryObserver {
 public:
<<<<<<< HEAD
  MOCK_METHOD2(StartMessageProcess,
               void(uint32_t, const date_time::TimeDuration&));
  MOCK_METHOD2(EndMessageProcess, void(utils::SharedPtr<MessageMetric>));
=======
  MOCK_METHOD2(StartMessageProcess, void(uint32_t, const TimevalStruct&));
  MOCK_METHOD2(EndMessageProcess, void(std::shared_ptr<MessageMetric>));
>>>>>>> 43e53192
};

}  // namespace protocol_handler_test
}  // namespace components
}  // namespace test

#endif  // SRC_COMPONENTS_PROTOCOL_HANDLER_TEST_INCLUDE_PROTOCOL_HANDLER_MOCK_TELEMETRY_OBSERVER_H_<|MERGE_RESOLUTION|>--- conflicted
+++ resolved
@@ -35,6 +35,7 @@
 
 #include "gmock/gmock.h"
 #include "protocol_handler/time_metric_observer.h"
+#include "utils/shared_ptr.h"
 
 namespace test {
 namespace components {
@@ -42,14 +43,9 @@
 
 class MockPHTelemetryObserver : public ::protocol_handler::PHTelemetryObserver {
  public:
-<<<<<<< HEAD
   MOCK_METHOD2(StartMessageProcess,
                void(uint32_t, const date_time::TimeDuration&));
-  MOCK_METHOD2(EndMessageProcess, void(utils::SharedPtr<MessageMetric>));
-=======
-  MOCK_METHOD2(StartMessageProcess, void(uint32_t, const TimevalStruct&));
   MOCK_METHOD2(EndMessageProcess, void(std::shared_ptr<MessageMetric>));
->>>>>>> 43e53192
 };
 
 }  // namespace protocol_handler_test
