/*
 * Copyright (c) 2014, Ford Motor Company
 * All rights reserved.
 *
 * Redistribution and use in source and binary forms, with or without
 * modification, are permitted provided that the following conditions are met:
 *
 * Redistributions of source code must retain the above copyright notice, this
 * list of conditions and the following disclaimer.
 *
 * Redistributions in binary form must reproduce the above copyright notice,
 * this list of conditions and the following
 * disclaimer in the documentation and/or other materials provided with the
 * distribution.
 *
 * Neither the name of the Ford Motor Company nor the names of its contributors
 * may be used to endorse or promote products derived from this software
 * without specific prior written permission.
 *
 * THIS SOFTWARE IS PROVIDED BY THE COPYRIGHT HOLDERS AND CONTRIBUTORS "AS IS"
 * AND ANY EXPRESS OR IMPLIED WARRANTIES, INCLUDING, BUT NOT LIMITED TO, THE
 * IMPLIED WARRANTIES OF MERCHANTABILITY AND FITNESS FOR A PARTICULAR PURPOSE
 * ARE DISCLAIMED. IN NO EVENT SHALL THE COPYRIGHT HOLDER OR CONTRIBUTORS BE
 * LIABLE FOR ANY DIRECT, INDIRECT, INCIDENTAL, SPECIAL, EXEMPLARY, OR
 * CONSEQUENTIAL DAMAGES (INCLUDING, BUT NOT LIMITED TO, PROCUREMENT OF
 * SUBSTITUTE GOODS OR SERVICES; LOSS OF USE, DATA, OR PROFITS; OR BUSINESS
 * INTERRUPTION) HOWEVER CAUSED AND ON ANY THEORY OF LIABILITY, WHETHER IN
 * CONTRACT, STRICT LIABILITY, OR TORT (INCLUDING NEGLIGENCE OR OTHERWISE)
 * ARISING IN ANY WAY OUT OF THE USE OF THIS SOFTWARE, EVEN IF ADVISED OF THE
 * POSSIBILITY OF SUCH DAMAGE.
 */

#ifndef SRC_COMPONENTS_CONNECTION_HANDLER_INCLUDE_CONNECTION_HANDLER_CONNECTION_HANDLER_H_
#define SRC_COMPONENTS_CONNECTION_HANDLER_INCLUDE_CONNECTION_HANDLER_CONNECTION_HANDLER_H_

#include "transport_manager/transport_manager_listener.h"
#include "protocol_handler/session_observer.h"
#include "connection_handler/device.h"
#include "connection_handler/connection.h"
#include "connection_handler/devices_discovery_starter.h"

/**
 * \namespace connection_handler
 * \brief SmartDeviceLink connection_handler namespace.
 */
namespace connection_handler {

  enum CloseSessionReason {
    kCommon = 0,
    kFlood,
<<<<<<< HEAD
    kMalformed
=======
    kMalformed,
    kUnauthorizedApp
>>>>>>> 5daa049e
  };

  class ConnectionHandlerObserver;

/**
 * \class ConnectionHandler
 * \brief SmartDeviceLink ConnectionHandler interface class
 */
class ConnectionHandler {
 public:
  /**
   * \brief Sets observer pointer for ConnectionHandler.
   * \param observer Pointer to observer object.
   **/
  virtual void set_connection_handler_observer(
      ConnectionHandlerObserver *observer) = 0;

  /**
   * \brief Sets pointer to TransportManager.
   * \param transportManager Pointer to TransportManager object.
   **/
  virtual void set_transport_manager(
      transport_manager::TransportManager *transport_manager) = 0;

  virtual void StartTransportManager() = 0;

  virtual void ConnectToDevice(
      connection_handler::DeviceHandle device_handle) = 0;

  virtual void ConnectToAllDevices() = 0;

  /**
   * @brief  Close the connection revoked by Policy
   * @param connection_key pair of connection and session id
   */
  virtual void CloseRevokedConnection(uint32_t connection_key) = 0;

  /**
   * \brief Close all associated sessions and close the connection pointed by handle
   */
  virtual void CloseConnection(ConnectionHandle connection_handle) = 0;

  /**
   * \brief Return count of session for specified connection
   * \param connection_key pair of connection handle and session id
   */
  virtual uint32_t GetConnectionSessionsCount(uint32_t connection_key) = 0;

  /**
   * Gets device id by mac address
   * @param mac_address
   * @return true if successfully
   */
  virtual bool GetDeviceID(const std::string &mac_address,
                           DeviceHandle *device_handle) = 0;

  /**
   * Close session associated with the key
   */
  virtual void CloseSession(uint32_t key, CloseSessionReason close_reason) = 0;

  /**
   * Close session
   */
  virtual void CloseSession(ConnectionHandle connection_handle,
                            uint8_t session_id,
                            CloseSessionReason close_reason) = 0;

    /**
   * @brief SendEndService allows to end up specific service.
   *
   * @param key application identifier whose service should be closed.
   *
   * @param service_type the service that should be closed.
   */
  virtual void SendEndService(uint32_t key, uint8_t service_type) = 0;

  /**
   * \brief Start heartbeat for specified session
   *
   * \param connection_key pair of connection and session id
   */
  virtual void StartSessionHeartBeat(uint32_t connection_key) = 0;

  /**
   * \brief Send heartbeat to mobile app
   */
  virtual void SendHeartBeat(ConnectionHandle connection_handle,
                            uint8_t session_id) = 0;

  /**
   * Sets heart beat timeout for specified session
   * @param connection_key pair of connection and session id
   * @param timeout in seconds
   */
  virtual void SetHeartBeatTimeout(uint32_t connection_key,
                                   int32_t timeout) = 0;

  /**
   * \brief binds protocol version with session
   *
   * \param connection_key pair of connection and session id
   * \param protocol_version contains protocol version of
   * \registered application.
   */
  virtual void BindProtocolVersionWithSession(uint32_t connection_key,
                                              uint8_t protocol_version) = 0;

 protected:
  /**
   * \brief Destructor
   */
  virtual ~ConnectionHandler() {
  }
};
}  // namespace connection_handler

#endif  // SRC_COMPONENTS_CONNECTION_HANDLER_INCLUDE_CONNECTION_HANDLER_CONNECTION_HANDLER_H_<|MERGE_RESOLUTION|>--- conflicted
+++ resolved
@@ -48,12 +48,8 @@
   enum CloseSessionReason {
     kCommon = 0,
     kFlood,
-<<<<<<< HEAD
-    kMalformed
-=======
     kMalformed,
     kUnauthorizedApp
->>>>>>> 5daa049e
   };
 
   class ConnectionHandlerObserver;
