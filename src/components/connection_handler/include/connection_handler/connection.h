/*
 * Copyright (c) 2014, Ford Motor Company
 * All rights reserved.
 *
 * Redistribution and use in source and binary forms, with or without
 * modification, are permitted provided that the following conditions are met:
 *
 * Redistributions of source code must retain the above copyright notice, this
 * list of conditions and the following disclaimer.
 *
 * Redistributions in binary form must reproduce the above copyright notice,
 * this list of conditions and the following
 * disclaimer in the documentation and/or other materials provided with the
 * distribution.
 *
 * Neither the name of the Ford Motor Company nor the names of its contributors
 * may be used to endorse or promote products derived from this software
 * without specific prior written permission.
 *
 * THIS SOFTWARE IS PROVIDED BY THE COPYRIGHT HOLDERS AND CONTRIBUTORS "AS IS"
 * AND ANY EXPRESS OR IMPLIED WARRANTIES, INCLUDING, BUT NOT LIMITED TO, THE
 * IMPLIED WARRANTIES OF MERCHANTABILITY AND FITNESS FOR A PARTICULAR PURPOSE
 * ARE DISCLAIMED. IN NO EVENT SHALL THE COPYRIGHT HOLDER OR CONTRIBUTORS BE
 * LIABLE FOR ANY DIRECT, INDIRECT, INCIDENTAL, SPECIAL, EXEMPLARY, OR
 * CONSEQUENTIAL DAMAGES (INCLUDING, BUT NOT LIMITED TO, PROCUREMENT OF
 * SUBSTITUTE GOODS OR SERVICES; LOSS OF USE, DATA, OR PROFITS; OR BUSINESS
 * INTERRUPTION) HOWEVER CAUSED AND ON ANY THEORY OF LIABILITY, WHETHER IN
 * CONTRACT, STRICT LIABILITY, OR TORT (INCLUDING NEGLIGENCE OR OTHERWISE)
 * ARISING IN ANY WAY OUT OF THE USE OF THIS SOFTWARE, EVEN IF ADVISED OF THE
 * POSSIBILITY OF SUCH DAMAGE.
 */

#ifndef SRC_COMPONENTS_CONNECTION_HANDLER_INCLUDE_CONNECTION_HANDLER_CONNECTION_H_
#define SRC_COMPONENTS_CONNECTION_HANDLER_INCLUDE_CONNECTION_HANDLER_CONNECTION_H_

#include <map>
#include <vector>

#include "utils/lock.h"
#include "utils/threads/thread.h"
#include "connection_handler/device.h"
#include "connection_handler/heartbeat_monitor.h"
#include "protocol/service_type.h"
#include "protocol_handler/protocol_packet.h"

#ifdef ENABLE_SECURITY
namespace security_manager {
class SSLContext;
}  // namespace security_manager
#endif  // ENABLE_SECURITY

/**
 *@brief SmartDeviceLink connection_handler namespace.
 */
namespace connection_handler {

class ConnectionHandler;

/**
 * @brief Type for ConnectionHandle
 */
typedef int32_t ConnectionHandle;

/**
 * @brief Type for Connections map
 * Key is ConnectionHandle which is unique
 */
typedef std::map<int32_t, Connection*> ConnectionList;

/**
 * @brief ServiceType
 */
struct Service {
  protocol_handler::ServiceType service_type;
  bool is_protected_;
  Service()
      : service_type(protocol_handler::kInvalidServiceType)
      , is_protected_(false) {}
  explicit Service(protocol_handler::ServiceType service_type)
      : service_type(service_type), is_protected_(false) {}
  bool operator==(const protocol_handler::ServiceType service_type) const {
    return this->service_type == service_type;
  }
};

/**
 * @brief Type for Session Services
 */
typedef std::vector<Service> ServiceList;

struct Session {
  ServiceList service_list;
  uint8_t protocol_version;
#ifdef ENABLE_SECURITY
  security_manager::SSLContext* ssl_context;
#endif  // ENABLE_SECURITY
  Session()
<<<<<<< HEAD
    : service_list(),
      protocol_version(::protocol_handler::PROTOCOL_VERSION_2)
=======
      : service_list()
>>>>>>> aff7f09a
#ifdef ENABLE_SECURITY
      , ssl_context(NULL)
#endif  // ENABLE_SECURITY
  {
  }
  explicit Session(const ServiceList& services, uint8_t protocol_version)
      : service_list(services)
      , protocol_version(protocol_version)
#ifdef ENABLE_SECURITY
      , ssl_context(NULL)
#endif  // ENABLE_SECURITY
  {
  }
  Service* FindService(const protocol_handler::ServiceType& service_type);
  const Service* FindService(
      const protocol_handler::ServiceType& service_type) const;
};

/**
 * @brief Type for Session map
 */
typedef std::map<uint8_t, Session> SessionMap;

/**
 * @brief Stores connection information
 */
class Connection {
 public:
  /**
   * @brief Class constructor
   */
  Connection(ConnectionHandle connection_handle,
             DeviceHandle connection_device_handle,
             ConnectionHandler* connection_handler,
             uint32_t heartbeat_timeout);

  /**
   * @brief Destructor
   */
  ~Connection();

  /**
   * @brief Returns device handle
   * @return DeviceHandle
   */
  ConnectionHandle connection_handle() const;

  /**
   * @brief Returns connection device handle
   * @return ConnectionDeviceHandle
   */
  DeviceHandle connection_device_handle() const;

  /**
   * @brief Adds session to connection
   * @return new session id or 0 in case of issues
   */
  uint32_t AddNewSession();

  /**
   * @brief Removes session from connection
   * @param session session ID
   * @return session_id or 0 in case of issues
   */
  uint32_t RemoveSession(uint8_t session_id);

  /**
   * @brief Adds uprotected service to session or
   * check protection to service has been started before
   * @param session_id session ID
   * @param service_type Type of service
   * @param is_protected protection state
   * @return TRUE on success, otherwise FALSE
   */
  bool AddNewService(uint8_t session_id,
                     protocol_handler::ServiceType service_type,
                     const bool is_protected);
  /**
   * @brief Removes service from session
   * @param session_id session ID
   * @param service_type Type of service
   * @return TRUE on success, otherwise FALSE
   */
  bool RemoveService(uint8_t session_id,
                     protocol_handler::ServiceType service_type);
#ifdef ENABLE_SECURITY
  /**
   * @brief Sets crypto context of service
   * @param session_id Identifier of the session
   * @param context SSL for connection
   * @return \c true in case of service is protected or \c false otherwise
   */
  int SetSSLContext(uint8_t session_id, security_manager::SSLContext* context);
  /**
   * @brief Gets crypto context of session, use service_type to get NULL
   * SSLContext for not protected services or ControlService (0x0)
   * to get current SSLContext of connection
   * @param session_id Identifier of the session
   * @param service_type Type of service
   * @return \ref SSLContext of connection
   */
  security_manager::SSLContext* GetSSLContext(
      const uint8_t session_id,
      const protocol_handler::ServiceType& service_type) const;
  /**
   * @brief Set protection flag to service in session by key
   * to get current SSLContext of connection
   * @param session_id Identifier of the session
   * @param service_type Type of service
   */
  void SetProtectionFlag(const uint8_t session_id,
                         const protocol_handler::ServiceType& service_type);
#endif  // ENABLE_SECURITY
        /**
         * @brief Returns map of sessions which have been opened in
         *  current connection.
         */
  const SessionMap session_map() const;

  /**
   * @brief Close session
   * @param  session_id session id
   */
  void CloseSession(uint8_t session_id);

  /**
   * @brief Prevent session from being closed by heartbeat timeout
   * @param  session_id session id
   */
  void KeepAlive(uint8_t session_id);

  /**
   * @brief Start heartbeat for specified session
   * @param  session_id session id
   */
  void StartHeartBeat(uint8_t session_id);

  /**
   * @brief Send heartbeat to  mobile app
   * @param  session_id session id
   */
  void SendHeartBeat(uint8_t session_id);

  /**
   * @brief Sets heart beat timeout
   * @param timeout in milliseconds
   */
  void SetHeartBeatTimeout(uint32_t timeout, uint8_t session_id);

  /**
   * @brief changes protocol version in session
   * @param  session_id session id
   * @param  protocol_version protocol version registered application
   */
  void UpdateProtocolVersionSession(uint8_t session_id,
                                    uint8_t protocol_version);

  /**
   * @brief checks if session supports heartbeat
   * @param  session_id session id
   * @return TRUE on success, otherwise FALSE
   */
  bool SupportHeartBeat(uint8_t session_id);

  /**
   * @brief find protocol version for session
   * @param session_id id of session which is launched on mobile side
   * @param protocol_version method writes value protocol version
   * @return TRUE if session exists otherwise
   *   return FALSE
   */
  bool ProtocolVersion(uint8_t session_id, uint8_t& protocol_version);

 private:
  /**
   * @brief Current connection handler.
   */
  ConnectionHandler* connection_handler_;

  /**
   * @brief Current connection handle.
   */
  ConnectionHandle connection_handle_;

  /**
   * @brief DeviceHandle of this connection.
   */
  DeviceHandle connection_device_handle_;

  /**
   * @brief session/services map
   */
  SessionMap session_map_;

  mutable sync_primitives::Lock session_map_lock_;

  /**
   * @brief monitor that closes connection if there is no traffic over it
   */
  HeartBeatMonitor* heartbeat_monitor_;
  uint32_t heartbeat_timeout_;
  threads::Thread* heart_beat_monitor_thread_;

  DISALLOW_COPY_AND_ASSIGN(Connection);
};

}  // namespace connection_handler
#endif  // SRC_COMPONENTS_CONNECTION_HANDLER_INCLUDE_CONNECTION_HANDLER_CONNECTION_H_<|MERGE_RESOLUTION|>--- conflicted
+++ resolved
@@ -95,12 +95,8 @@
   security_manager::SSLContext* ssl_context;
 #endif  // ENABLE_SECURITY
   Session()
-<<<<<<< HEAD
-    : service_list(),
-      protocol_version(::protocol_handler::PROTOCOL_VERSION_2)
-=======
       : service_list()
->>>>>>> aff7f09a
+      , protocol_version(::protocol_handler::PROTOCOL_VERSION_2)
 #ifdef ENABLE_SECURITY
       , ssl_context(NULL)
 #endif  // ENABLE_SECURITY
