--- conflicted
+++ resolved
@@ -37,13 +37,9 @@
 #include <map>
 #include <set>
 #include <vector>
-<<<<<<< HEAD
 #include <list>
 #include <stdint.h>
 
-=======
-#include <cstdint>
->>>>>>> bcf8405b
 #include "policy/policy_manager.h"
 #include "application_manager/policies/policy_handler_interface.h"
 #include "application_manager/policies/policy_event_observer.h"
@@ -72,7 +68,6 @@
 typedef std::vector<uint32_t> DeviceHandles;
 namespace custom_str = utils::custom_string;
 
-<<<<<<< HEAD
 class PolicyHandler : public PolicyHandlerInterface,
                       public PolicyListener,
                       public threads::AsyncRunner {
@@ -125,57 +120,6 @@
   void PTUpdatedAt(Counters counter, int value) OVERRIDE;
   void add_listener(PolicyHandlerObserver* listener) OVERRIDE;
   void remove_listener(PolicyHandlerObserver* listener) OVERRIDE;
-=======
-class PolicyHandler
-    : public utils::Singleton<PolicyHandler,
-                              utils::deleters::Deleter<PolicyHandler>>,
-      public PolicyListener,
-      public threads::AsyncRunner {
-public:
-  virtual ~PolicyHandler();
-  bool LoadPolicyLibrary();
-  bool PolicyEnabled();
-  bool InitPolicyTable();
-  bool ResetPolicyTable();
-  bool ClearUserConsent();
-  bool SendMessageToSDK(const BinaryMessage &pt_string, const std::string &url);
-  bool ReceiveMessageFromSDK(const std::string &file,
-                             const BinaryMessage &pt_string);
-  bool UnloadPolicyLibrary();
-  virtual void OnPermissionsUpdated(const std::string &policy_app_id,
-                                    const Permissions &permissions,
-                                    const HMILevel &default_hmi);
-
-  virtual void OnPermissionsUpdated(const std::string &policy_app_id,
-                                    const Permissions &permissions);
-
-  void OnSnapshotCreated(const BinaryMessage &pt_string) OVERRIDE;
-
-  bool GetPriority(const std::string &policy_app_id, std::string *priority);
-  void CheckPermissions(const PTString &app_id, const PTString &hmi_level,
-                        const PTString &rpc, const RPCParams &rpc_params,
-                        CheckPermissionResult &result);
-
-  uint32_t GetNotificationsNumber(const std::string &priority);
-  DeviceConsent GetUserConsentForDevice(const std::string &device_id);
-  bool GetDefaultHmi(const std::string &policy_app_id,
-                     std::string *default_hmi);
-  bool GetInitialAppData(const std::string &application_id,
-                         StringArray *nicknames = NULL,
-                         StringArray *app_hmi_types = NULL);
-  void GetServiceUrls(const std::string &service_type,
-                      EndpointUrls &end_points);
-
-  std::string GetLockScreenIconUrl() const;
-  void ResetRetrySequence();
-  uint32_t NextRetryTimeout();
-  int TimeoutExchange();
-  void OnExceededTimeout();
-  void OnSystemReady();
-  void PTUpdatedAt(int kilometers, int days_after_epoch);
-  void add_listener(PolicyHandlerObserver *listener);
-  void remove_listener(PolicyHandlerObserver *listener);
->>>>>>> bcf8405b
 
   utils::SharedPtr<usage_statistics::StatisticsManager> GetStatisticManager()
       const OVERRIDE;
@@ -189,11 +133,7 @@
    * @return true if specified system action is enabled, false otherwise.
    */
   bool CheckSystemAction(mobile_apis::SystemAction::eType system_action,
-<<<<<<< HEAD
                          const std::string& policy_app_id) const OVERRIDE;
-=======
-                         const std::string &policy_app_id);
->>>>>>> bcf8405b
 
   /**
    * Lets client to notify PolicyHandler that more kilometers expired
@@ -220,11 +160,7 @@
    */
   void OnIgnitionCycleOver() OVERRIDE;
 
-<<<<<<< HEAD
   void OnPendingPermissionChange(const std::string& policy_app_id) OVERRIDE;
-=======
-  void OnPendingPermissionChange(const std::string &policy_app_id);
->>>>>>> bcf8405b
 
   /**
    * Initializes PT exchange at user request
@@ -245,12 +181,8 @@
    * @param device_id Device mac address
    * @param device_info Device params
    */
-<<<<<<< HEAD
   void SetDeviceInfo(const std::string& device_id,
                      const DeviceInfo& device_info) OVERRIDE;
-=======
-  void SetDeviceInfo(std::string &device_id, const DeviceInfo &device_info);
->>>>>>> bcf8405b
 
   /**
    * @brief Store user-changed permissions consent to DB
@@ -268,15 +200,9 @@
    * @param language Language
    * @param correlation_id correlation id of request
    */
-<<<<<<< HEAD
   void OnGetUserFriendlyMessage(const std::vector<std::string>& message_codes,
                                 const std::string& language,
                                 uint32_t correlation_id) OVERRIDE;
-=======
-  void OnGetUserFriendlyMessage(const std::vector<std::string> &message_codes,
-                                const std::string &language,
-                                uint32_t correlation_id);
->>>>>>> bcf8405b
 
   /**
    * @brief Get list of permissions for application/device binded to
@@ -298,33 +224,21 @@
    * @brief Send notification to HMI with changed policy update status
    * @param status Current policy update state
    */
-<<<<<<< HEAD
   void OnUpdateStatusChanged(const std::string& status) OVERRIDE;
-=======
-  void OnUpdateStatusChanged(const std::string &status);
->>>>>>> bcf8405b
 
   /**
    * @brief Update currently used device id in policies manager for given
    * application
    * @param policy_app_id Application id
    */
-<<<<<<< HEAD
   std::string OnCurrentDeviceIdUpdateRequired(
       const std::string& policy_app_id) OVERRIDE;
-=======
-  std::string OnCurrentDeviceIdUpdateRequired(const std::string &policy_app_id);
->>>>>>> bcf8405b
 
   /**
    * @brief Set parameters from OnSystemInfoChanged to policy table
    * @param language System language
    */
-<<<<<<< HEAD
   void OnSystemInfoChanged(const std::string& language) OVERRIDE;
-=======
-  void OnSystemInfoChanged(const std::string &language);
->>>>>>> bcf8405b
 
   /**
    * @brief Save data from GetSystemInfo request to policy table
@@ -332,24 +246,14 @@
    * @param wers_country_code WERS country code
    * @param language System language
    */
-<<<<<<< HEAD
   void OnGetSystemInfo(const std::string& ccpu_version,
                        const std::string& wers_country_code,
                        const std::string& language) OVERRIDE;
-=======
-  void OnGetSystemInfo(const std::string &ccpu_version,
-                       const std::string &wers_country_code,
-                       const std::string &language);
->>>>>>> bcf8405b
 
   /**
    * @brief Send request to HMI to get update on system parameters
    */
-<<<<<<< HEAD
   virtual void OnSystemInfoUpdateRequired() OVERRIDE;
-=======
-  void OnSystemInfoUpdateRequired() OVERRIDE;
->>>>>>> bcf8405b
 
   /**
    * @brief Sends GetVehicleData request in case when Vechicle info is ready.
@@ -360,22 +264,14 @@
    * @brief Allows to update vechicle data info.
    * @param SmartObject which contains all needed information.
    */
-<<<<<<< HEAD
   virtual void OnVehicleDataUpdated(
       const smart_objects::SmartObject& message) OVERRIDE;
-=======
-  virtual void OnVehicleDataUpdated(const smart_objects::SmartObject &message);
->>>>>>> bcf8405b
 
   /**
    * Removes device
    * @param device_id id of device
    */
-<<<<<<< HEAD
   void RemoveDevice(const std::string& device_id) OVERRIDE;
-=======
-  void RemoveDevice(const std::string &device_id);
->>>>>>> bcf8405b
 
   /**
    * Adds statistics info
@@ -395,7 +291,6 @@
    */
   uint32_t GetAppIdForSending() const OVERRIDE;
 
-<<<<<<< HEAD
   custom_str::CustomString GetAppName(
       const std::string& policy_app_id) OVERRIDE;
 
@@ -413,49 +308,24 @@
   virtual void SendOnAppPermissionsChanged(
       const AppPermissions& permissions,
       const std::string& policy_app_id) const OVERRIDE;
-=======
-  std::string GetAppName(const std::string &policy_app_id);
-
-  void
-  OnUpdateHMIAppType(std::map<std::string, StringArray> app_hmi_types) OVERRIDE;
-
-  void OnCertificateUpdated(const std::string &certificate_data) OVERRIDE;
-
-  bool CanUpdate() OVERRIDE;
-
-  void OnDeviceConsentChanged(const std::string &device_id,
-                              bool is_allowed) OVERRIDE;
->>>>>>> bcf8405b
 
   virtual void OnPTExchangeNeeded() OVERRIDE;
 
-<<<<<<< HEAD
   virtual void GetAvailableApps(std::queue<std::string>& apps) OVERRIDE;
-=======
-  void GetAvailableApps(std::queue<std::string> &apps) OVERRIDE;
->>>>>>> bcf8405b
 
   /**
    * @brief Allows to add new or update existed application during
    * registration process
    * @param application_id The policy aplication id.
    */
-<<<<<<< HEAD
   void AddApplication(const std::string& application_id) OVERRIDE;
-=======
-  void AddApplication(const std::string &application_id);
->>>>>>> bcf8405b
 
   /**
    * Checks whether application is revoked
    * @param app_id id application
    * @return true if application is revoked
    */
-<<<<<<< HEAD
   bool IsApplicationRevoked(const std::string& app_id) OVERRIDE;
-=======
-  bool IsApplicationRevoked(const std::string &app_id);
->>>>>>> bcf8405b
 
   /**
    * @brief Notifies policy manager, that PTS was sent out
@@ -468,11 +338,7 @@
    * @return if timeout was set then value in milliseconds greater zero
    * otherwise heart beat for specific application isn't set
    */
-<<<<<<< HEAD
   uint32_t HeartBeatTimeout(const std::string& app_id) const OVERRIDE;
-=======
-  uint16_t HeartBeatTimeout(const std::string &app_id) const;
->>>>>>> bcf8405b
 
   /**
    * @brief Returns URL for querying list of remote apps
@@ -504,21 +370,15 @@
    * @param type Request type
    * @return true, if allowed, otherwise - false
    */
-<<<<<<< HEAD
   bool IsRequestTypeAllowed(
       const std::string& policy_app_id,
       mobile_apis::RequestType::eType type) const OVERRIDE;
-=======
-  bool IsRequestTypeAllowed(const std::string &policy_app_id,
-                            mobile_apis::RequestType::eType type) const;
->>>>>>> bcf8405b
 
   /**
    * @brief Gets application request types
    * @param policy_app_id Unique application id
    * @return request types
    */
-<<<<<<< HEAD
   const std::vector<std::string> GetAppRequestTypes(
       const std::string& policy_app_id) const OVERRIDE;
 
@@ -545,22 +405,9 @@
                    usage_statistics::AppInfoId type,
                    const std::string& value) OVERRIDE;
   virtual void Add(const std::string& app_id,
-=======
-  const std::vector<std::string>
-  GetAppRequestTypes(const std::string &policy_app_id) const;
-
-  // TODO(AKutsan) REMOVE THIS UGLY HOTFIX
-  virtual void Increment(usage_statistics::GlobalCounterId type);
-  virtual void Increment(const std::string &app_id,
-                         usage_statistics::AppCounterId type);
-  virtual void Set(const std::string &app_id, usage_statistics::AppInfoId type,
-                   const std::string &value);
-  virtual void Add(const std::string &app_id,
->>>>>>> bcf8405b
                    usage_statistics::AppStopwatchId type,
                    int32_t timespan_seconds) OVERRIDE;
 
-<<<<<<< HEAD
 #ifdef BUILD_TESTS
   void SetPolicyManager(utils::SharedPtr<PolicyManager> pm) {
     policy_manager_ = pm;
@@ -574,19 +421,12 @@
   const PolicySettings& get_settings() const OVERRIDE;
 
  protected:
-=======
-protected:
->>>>>>> bcf8405b
   /**
    * Starts next retry exchange policy table
    */
   void StartNextRetry();
 
-<<<<<<< HEAD
  private:
-=======
-private:
->>>>>>> bcf8405b
   /**
    * Checks system action of application for permission of keep context
    * @param system_action system action (see mobile api)
@@ -595,11 +435,7 @@
    * policy
    * otherwise true
    */
-<<<<<<< HEAD
   bool CheckKeepContext(const std::string& policy_app_id) const;
-=======
-  bool CheckKeepContext(const std::string &policy_app_id);
->>>>>>> bcf8405b
 
   /**
    * Checks system action of application for permission of steal focus
@@ -609,11 +445,7 @@
    * policy
    * otherwise true
    */
-<<<<<<< HEAD
   bool CheckStealFocus(const std::string& policy_app_id) const;
-=======
-  bool CheckStealFocus(const std::string &policy_app_id);
->>>>>>> bcf8405b
 
   /**
    * @brief OnAppPermissionConsentInternal reacts on permission changing
@@ -623,7 +455,6 @@
    * @param permissions new permissions.
    */
   void OnAppPermissionConsentInternal(const uint32_t connection_key,
-<<<<<<< HEAD
                                       PermissionConsent& permissions) OVERRIDE;
 
   /**
@@ -668,45 +499,6 @@
   };
 
   bool SaveSnapshot(const BinaryMessage& pt_string, std::string& snap_path);
-=======
-                                      PermissionConsent &permissions);
-
-private:
-  class StatisticManagerImpl : public usage_statistics::StatisticsManager {
-    // TODO(AKutsan) REMOVE THIS UGLY HOTFIX
-    virtual void Increment(usage_statistics::GlobalCounterId type) {
-
-      PolicyHandler::instance()->AsyncRun(new StatisticsDelegate(type));
-    }
-
-    virtual void Increment(const std::string &app_id,
-                           usage_statistics::AppCounterId type) {
-
-      PolicyHandler::instance()->AsyncRun(new StatisticsDelegate(app_id, type));
-    }
-
-    virtual void Set(const std::string &app_id,
-                     usage_statistics::AppInfoId type,
-                     const std::string &value) {
-
-      PolicyHandler::instance()->AsyncRun(
-          new StatisticsDelegate(app_id, type, value));
-    }
-
-    virtual void Add(const std::string &app_id,
-                     usage_statistics::AppStopwatchId type,
-                     int32_t timespan_seconds) {
-
-      PolicyHandler::instance()->AsyncRun(
-          new StatisticsDelegate(app_id, type, timespan_seconds));
-    }
-  };
-  // TODO(AKutsan) REMOVE THIS UGLY HOTFIX
-
-  PolicyHandler();
-  bool SaveSnapshot(const BinaryMessage &pt_string, std::string &snap_path);
-  static PolicyHandler *instance_;
->>>>>>> bcf8405b
   static const std::string kLibrary;
   mutable sync_primitives::RWLock policy_manager_lock_;
   utils::SharedPtr<PolicyManager> policy_manager_;
@@ -722,11 +514,7 @@
 
   inline bool CreateManager();
 
-<<<<<<< HEAD
   typedef std::list<PolicyHandlerObserver*> HandlersCollection;
-=======
-  typedef std::list<PolicyHandlerObserver *> HandlersCollection;
->>>>>>> bcf8405b
   HandlersCollection listeners_;
   sync_primitives::Lock listeners_lock_;
 
@@ -745,12 +533,6 @@
   friend class AppPermissionDelegate;
 
   DISALLOW_COPY_AND_ASSIGN(PolicyHandler);
-<<<<<<< HEAD
-=======
-  FRIEND_BASE_SINGLETON_CLASS_WITH_DELETER(
-      PolicyHandler, utils::deleters::Deleter<PolicyHandler>);
-  FRIEND_DELETER_DESTRUCTOR(PolicyHandler);
->>>>>>> bcf8405b
 };
 
 } //  namespace policy
