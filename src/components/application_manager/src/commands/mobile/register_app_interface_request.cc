/*

 Copyright (c) 2015, Ford Motor Company
 All rights reserved.

 Redistribution and use in source and binary forms, with or without
 modification, are permitted provided that the following conditions are met:

 Redistributions of source code must retain the above copyright notice, this
 list of conditions and the following disclaimer.

 Redistributions in binary form must reproduce the above copyright notice,
 this list of conditions and the following
 disclaimer in the documentation and/or other materials provided with the
 distribution.

 Neither the name of the Ford Motor Company nor the names of its contributors
 may be used to endorse or promote products derived from this software
 without specific prior written permission.

 THIS SOFTWARE IS PROVIDED BY THE COPYRIGHT HOLDERS AND CONTRIBUTORS "AS IS"
 AND ANY EXPRESS OR IMPLIED WARRANTIES, INCLUDING, BUT NOT LIMITED TO, THE
 IMPLIED WARRANTIES OF MERCHANTABILITY AND FITNESS FOR A PARTICULAR PURPOSE
 ARE DISCLAIMED. IN NO EVENT SHALL THE COPYRIGHT HOLDER OR CONTRIBUTORS BE
 LIABLE FOR ANY DIRECT, INDIRECT, INCIDENTAL, SPECIAL, EXEMPLARY, OR
 CONSEQUENTIAL DAMAGES (INCLUDING, BUT NOT LIMITED TO, PROCUREMENT OF
 SUBSTITUTE GOODS OR SERVICES; LOSS OF USE, DATA, OR PROFITS; OR BUSINESS
 INTERRUPTION) HOWEVER CAUSED AND ON ANY THEORY OF LIABILITY, WHETHER IN
 CONTRACT, STRICT LIABILITY, OR TORT (INCLUDING NEGLIGENCE OR OTHERWISE)
 ARISING IN ANY WAY OUT OF THE USE OF THIS SOFTWARE, EVEN IF ADVISED OF THE
 POSSIBILITY OF SUCH DAMAGE.
 */

#include "application_manager/commands/mobile/register_app_interface_request.h"

#include <unistd.h>
#include <algorithm>
#include <string.h>

#include "application_manager/application_manager_impl.h"
#include "application_manager/application_impl.h"
#include "application_manager/message_helper.h"
#include "application_manager/policies/policy_handler.h"
#include "config_profile/profile.h"
#include "interfaces/MOBILE_API.h"

namespace {

mobile_apis::AppHMIType::eType StringToAppHMIType(const std::string& str) {
  if ("DEFAULT" == str) {
    return mobile_apis::AppHMIType::DEFAULT;
  } else if ("COMMUNICATION" == str) {
    return mobile_apis::AppHMIType::COMMUNICATION;
  } else if ("MEDIA" == str) {
    return mobile_apis::AppHMIType::MEDIA;
  } else if ("MESSAGING" == str) {
    return mobile_apis::AppHMIType::MESSAGING;
  } else if ("NAVIGATION" == str) {
    return mobile_apis::AppHMIType::NAVIGATION;
  } else if ("INFORMATION" == str) {
    return mobile_apis::AppHMIType::INFORMATION;
  } else if ("SOCIAL" == str) {
    return mobile_apis::AppHMIType::SOCIAL;
  } else if ("BACKGROUND_PROCESS" == str) {
    return mobile_apis::AppHMIType::BACKGROUND_PROCESS;
  } else if ("TESTING" == str) {
    return mobile_apis::AppHMIType::TESTING;
  } else if ("SYSTEM" == str) {
    return mobile_apis::AppHMIType::SYSTEM;
  } else {
    return mobile_apis::AppHMIType::INVALID_ENUM;
  }
}

struct AppHMITypeInserter {
    AppHMITypeInserter(smart_objects::SmartObject& so_array)
      : index_(0),
        so_array_(so_array) {
    }

    bool operator()(const std::string& app_hmi_type) {
      so_array_[index_] = StringToAppHMIType(app_hmi_type);
      ++index_;
      return true;
    }

  private:
    uint32_t index_;
    smart_objects::SmartObject& so_array_;
};

struct CheckMissedTypes {
    CheckMissedTypes(const policy::StringArray& policy_app_types,
                     std::string& log)
      : policy_app_types_(policy_app_types),
        log_(log) {
    }

    bool operator()(const smart_objects::SmartArray::value_type& value) {
      std::string app_type_str = value.asString();
      policy::StringArray::const_iterator it = policy_app_types_.begin();
      policy::StringArray::const_iterator it_end = policy_app_types_.end();
      for (; it != it_end; ++it) {
        if (app_type_str == *it) {
          return true;
        }
      }

      log_ += app_type_str;
      log_ += ",";

      return true;
    }

  private:
    const policy::StringArray& policy_app_types_;
    std::string& log_;
};

struct IsSameNickname {
  IsSameNickname(const std::string& app_id):
    app_id_(app_id) {
  }
  bool operator()(const policy::StringArray::value_type nickname) const {
    return !strcasecmp(app_id_.c_str(), nickname.c_str());
  }

private:
  const std::string& app_id_;
};
}

namespace application_manager {

namespace commands {

RegisterAppInterfaceRequest::RegisterAppInterfaceRequest(
  const MessageSharedPtr& message)
  : CommandRequestImpl(message),
    result_checking_app_hmi_type_(mobile_apis::Result::INVALID_ENUM) {
}

RegisterAppInterfaceRequest::~RegisterAppInterfaceRequest() {
}

bool RegisterAppInterfaceRequest::Init() {
  LOG4CXX_AUTO_TRACE(logger_);
  return true;
}

void RegisterAppInterfaceRequest::Run() {
  LOG4CXX_INFO(logger_, "RegisterAppInterfaceRequest::Run " << connection_key());

  // Fix problem with SDL and HMI HTML. This problem is not actual for HMI PASA.
  // Flag conditional compilation specific to customer is used in order to exclude hit code
  // to RTC
  // FIXME(EZamakhov): on shutdown - get freez

  // wait till HMI started
  while (!ApplicationManagerImpl::instance()->IsHMICooperating()) {
    sleep(1);
    // TODO(DK): timer_->StartWait(1);
    ApplicationManagerImpl::instance()->updateRequestTimeout(connection_key(),
                                                             correlation_id(),
                                                             default_timeout());
  }

  const std::string mobile_app_id = (*message_)[strings::msg_params][strings::app_id]
                                                               .asString();

  ApplicationSharedPtr application =
    ApplicationManagerImpl::instance()->application(connection_key());

  if (application) {
    SendResponse(false, mobile_apis::Result::APPLICATION_REGISTERED_ALREADY);
    return;
  }


  if (ApplicationManagerImpl::instance()->IsApplicationForbidden(connection_key(),
                                                                 mobile_app_id)) {
    SendResponse(false, mobile_apis::Result::TOO_MANY_PENDING_REQUESTS);
    return;
  }

  if (IsApplicationWithSameAppIdRegistered()) {
    SendResponse(false, mobile_apis::Result::DISALLOWED);
    return;
  }

  mobile_apis::Result::eType policy_result = CheckWithPolicyData();
  if (mobile_apis::Result::SUCCESS != policy_result
      && mobile_apis::Result::WARNINGS != policy_result) {
    SendResponse(false, policy_result);
    return;
  }

  mobile_apis::Result::eType coincidence_result = CheckCoincidence();

  if (mobile_apis::Result::SUCCESS != coincidence_result) {
    LOG4CXX_ERROR(logger_, "Coincidence check failed.");
    if (mobile_apis::Result::DUPLICATE_NAME == coincidence_result) {
      usage_statistics::AppCounter count_of_rejections_duplicate_name(
        policy::PolicyHandler::instance()->GetStatisticManager(), mobile_app_id,
        usage_statistics::REJECTIONS_DUPLICATE_NAME);
      ++count_of_rejections_duplicate_name;
    }
    SendResponse(false, coincidence_result);
    return;
  }

  if (IsWhiteSpaceExist()) {
    LOG4CXX_INFO(logger_,
                  "Incoming register app interface has contains \t\n \\t \\n");
    SendResponse(false, mobile_apis::Result::INVALID_DATA);
    return;
  }

  const smart_objects::SmartObject& msg_params =
    (*message_)[strings::msg_params];

  application =
    ApplicationManagerImpl::instance()->RegisterApplication(message_);

  if (!application) {
    LOG4CXX_ERROR(logger_, "Application " <<
                      msg_params[strings::app_name].asString() <<
                      "  hasn't been registered!");
  } else {

    // For resuming application need to restore hmi_app_id from resumeCtrl
    const std::string policy_app_id = msg_params[strings::app_id].asString();
    const std::string device_id =
        MessageHelper::GetDeviceMacAddressForHandle(application->device());
    resumption::ResumeCtrl& resumer = ApplicationManagerImpl::instance()->resume_controller();

    // there is side affect with 2 mobile app with the same mobile app_id
    if (resumer.IsApplicationSaved(policy_app_id, device_id)) {
      application->set_hmi_application_id(
          resumer.GetHMIApplicationID(policy_app_id, device_id));
    } else {
      application->set_hmi_application_id(
          ApplicationManagerImpl::instance()->GenerateNewHMIAppID());
    }
    application->set_is_media_application(
        msg_params[strings::is_media_application].asBool());

    if (msg_params.keyExists(strings::vr_synonyms)) {
      application->set_vr_synonyms(msg_params[strings::vr_synonyms]);
    }

    if (msg_params.keyExists(strings::ngn_media_screen_app_name)) {
      application->set_ngn_media_screen_name(
        msg_params[strings::ngn_media_screen_app_name]);
    }

    if (msg_params.keyExists(strings::tts_name)) {
      application->set_tts_name(msg_params[strings::tts_name]);
    }

    if (msg_params.keyExists(strings::app_hmi_type)) {
      application->set_app_types(msg_params[strings::app_hmi_type]);

      // check app type
      const smart_objects::SmartObject& app_type =
        msg_params.getElement(strings::app_hmi_type);

      for (size_t i = 0; i < app_type.length(); ++i) {
        if (mobile_apis::AppHMIType::NAVIGATION ==
            static_cast<mobile_apis::AppHMIType::eType>(
                app_type.getElement(i).asUInt())) {
          application->set_is_navi(true);
        }
        if (mobile_apis::AppHMIType::COMMUNICATION ==
            static_cast<mobile_apis::AppHMIType::eType>(
            app_type.getElement(i).asUInt())) {
          application->set_voice_communication_supported(true);
        }
      }
    }

    const connection_handler::DeviceHandle handle = application->device();
    // Add device to policy table and set device info, if any
    std::string device_mac_address =
      application_manager::MessageHelper::GetDeviceMacAddressForHandle(handle);
    policy::DeviceParams dev_params;
    application_manager::MessageHelper::GetDeviceInfoForHandle(handle,
                                                               &dev_params);
    policy::DeviceInfo device_info;
    device_info.AdoptDeviceType(dev_params.device_connection_type);
    if (msg_params.keyExists(strings::device_info)) {
      FillDeviceInfo(&device_info);
    }

    policy::PolicyHandler::instance()->SetDeviceInfo(device_mac_address,
        device_info);

    SendRegisterAppInterfaceResponseToMobile();

    MessageHelper::SendLockScreenIconUrlNotification(
        (*message_)[strings::params][strings::connection_key].asInt());
  }
}

void RegisterAppInterfaceRequest::SendRegisterAppInterfaceResponseToMobile() {
  smart_objects::SmartObject response_params(smart_objects::SmartType_Map);

  mobile_apis::Result::eType result_code = mobile_apis::Result::SUCCESS;

  ApplicationManagerImpl* app_manager = ApplicationManagerImpl::instance();
  const HMICapabilities& hmi_capabilities = app_manager->hmi_capabilities();
  const uint32_t key = connection_key();
  ApplicationSharedPtr application =
    ApplicationManagerImpl::instance()->application(key);

  if (!application) {
    LOG4CXX_ERROR(logger_, "There is no application for such connection key" <<
                  key);
    return;
  }

  response_params[strings::sync_msg_version][strings::major_version] =
    APIVersion::kAPIV3;
  response_params[strings::sync_msg_version][strings::minor_version] =
    APIVersion::kAPIV0;

  response_params[strings::language] = hmi_capabilities.active_vr_language();
  response_params[strings::hmi_display_language] =
    hmi_capabilities.active_ui_language();

  const smart_objects::SmartObject& msg_params =
    (*message_)[strings::msg_params];

  if (msg_params[strings::language_desired].asInt() !=
      hmi_capabilities.active_vr_language() ||
      msg_params[strings::hmi_display_language_desired].asInt() !=
      hmi_capabilities.active_ui_language()) {

    LOG4CXX_WARN(
      logger_,
      "Wrong language on registering application " << application->name());

    LOG4CXX_ERROR(
      logger_,
      "vr "
      << msg_params[strings::language_desired].asInt()
      << " - "
      << hmi_capabilities.active_vr_language()
      << "ui "
      << msg_params[strings::hmi_display_language_desired].asInt()
      << " - "
      << hmi_capabilities.active_ui_language());

    result_code = mobile_apis::Result::WRONG_LANGUAGE;
  }

  if (hmi_capabilities.display_capabilities()) {
    response_params[hmi_response::display_capabilities] =
      smart_objects::SmartObject(smart_objects::SmartType_Map);

    smart_objects::SmartObject& display_caps =
      response_params[hmi_response::display_capabilities];

    display_caps[hmi_response::display_type] =
      hmi_capabilities.display_capabilities()->getElement(
        hmi_response::display_type);

    display_caps[hmi_response::text_fields] =
      hmi_capabilities.display_capabilities()->getElement(
        hmi_response::text_fields);

    display_caps[hmi_response::image_fields] =
      hmi_capabilities.display_capabilities()->getElement(
        hmi_response::image_fields);

    display_caps[hmi_response::media_clock_formats] =
      hmi_capabilities.display_capabilities()->getElement(
        hmi_response::media_clock_formats);

    display_caps[hmi_response::templates_available] =
      hmi_capabilities.display_capabilities()->getElement(
        hmi_response::templates_available);

    display_caps[hmi_response::screen_params] =
      hmi_capabilities.display_capabilities()->getElement(
        hmi_response::screen_params);

    display_caps[hmi_response::num_custom_presets_available] =
      hmi_capabilities.display_capabilities()->getElement(
        hmi_response::num_custom_presets_available);

    if (hmi_capabilities.display_capabilities()->getElement(
          hmi_response::image_capabilities).length() > 0) {
      display_caps[hmi_response::graphic_supported] = true;
    } else {
      display_caps[hmi_response::graphic_supported] = false;
    }

    display_caps[hmi_response::templates_available] =
      hmi_capabilities.display_capabilities()->getElement(
        hmi_response::templates_available);

    display_caps[hmi_response::screen_params] =
      hmi_capabilities.display_capabilities()->getElement(
        hmi_response::screen_params);

    display_caps[hmi_response::num_custom_presets_available] =
      hmi_capabilities.display_capabilities()->getElement(
        hmi_response::num_custom_presets_available);
  }

  if (hmi_capabilities.button_capabilities()) {
    response_params[hmi_response::button_capabilities] =
      *hmi_capabilities.button_capabilities();
  }
  if (hmi_capabilities.soft_button_capabilities()) {
    response_params[hmi_response::soft_button_capabilities] =
      *hmi_capabilities.soft_button_capabilities();
  }
  if (hmi_capabilities.preset_bank_capabilities()) {
    response_params[hmi_response::preset_bank_capabilities] =
      *hmi_capabilities.preset_bank_capabilities();
  }
  if (hmi_capabilities.hmi_zone_capabilities()) {
    if (smart_objects::SmartType_Array ==
        hmi_capabilities.hmi_zone_capabilities()->getType()) {
      // hmi_capabilities json contains array and HMI response object
      response_params[hmi_response::hmi_zone_capabilities] =
        *hmi_capabilities.hmi_zone_capabilities();
    } else {
      response_params[hmi_response::hmi_zone_capabilities][0] =
        *hmi_capabilities.hmi_zone_capabilities();
    }
  }
  if (hmi_capabilities.speech_capabilities()) {
    response_params[strings::speech_capabilities] =
      *hmi_capabilities.speech_capabilities();
  }
  if (hmi_capabilities.vr_capabilities()) {
    response_params[strings::vr_capabilities] =
      *hmi_capabilities.vr_capabilities();
  }
  if (hmi_capabilities.audio_pass_thru_capabilities()) {
    if (smart_objects::SmartType_Array ==
        hmi_capabilities.audio_pass_thru_capabilities()->getType()) {
      // hmi_capabilities json contains array and HMI response object
      response_params[strings::audio_pass_thru_capabilities] =
        *hmi_capabilities.audio_pass_thru_capabilities();
    } else {
      response_params[strings::audio_pass_thru_capabilities][0] =
        *hmi_capabilities.audio_pass_thru_capabilities();
    }
  }
  if (hmi_capabilities.vehicle_type()) {
    response_params[hmi_response::vehicle_type] =
      *hmi_capabilities.vehicle_type();
  }
  if (hmi_capabilities.prerecorded_speech()) {
    response_params[strings::prerecorded_speech] =
      *(hmi_capabilities.prerecorded_speech());
  }

  const std::vector<uint32_t>& diag_modes =
    profile::Profile::instance()->supported_diag_modes();
  if (!diag_modes.empty()) {
    std::vector<uint32_t>::const_iterator it = diag_modes.begin();
    uint32_t index = 0;
    for (; it != diag_modes.end(); ++it) {
      response_params[strings::supported_diag_modes][index] = *it;
      ++index;
    }
  }

  response_params[strings::hmi_capabilities] =
      smart_objects::SmartObject(smart_objects::SmartType_Map);
  response_params[strings::hmi_capabilities][strings::navigation] =
      hmi_capabilities.navigation_supported();
  response_params[strings::hmi_capabilities][strings::phone_call] =
      hmi_capabilities.phone_call_supported();
  response_params[strings::sdl_version] =
      profile::Profile::instance()->sdl_version();
  response_params[strings::system_software_version] =
      hmi_capabilities.ccpu_version();

  resumption::ResumeCtrl& resumer = ApplicationManagerImpl::instance()->resume_controller();
  std::string hash_id = "";

  std::string add_info("");
  bool resumption = (*message_)[strings::msg_params].keyExists(strings::hash_id);
  bool need_restore_vr = resumption;
  if (resumption) {
    hash_id = (*message_)[strings::msg_params][strings::hash_id].asString();
    if (!resumer.CheckApplicationHash(application, hash_id)) {
      LOG4CXX_WARN(logger_, "Hash does not match");
      result_code = mobile_apis::Result::RESUME_FAILED;
      add_info = "Hash does not match";
      need_restore_vr = false;
    } else if (!resumer.CheckPersistenceFilesForResumption(application)) {
      LOG4CXX_WARN(logger_, "Persistent data is missed");
      result_code = mobile_apis::Result::RESUME_FAILED;
      add_info = "Persistent data is missed";
      need_restore_vr = false;
    } else {
      add_info = " Resume Succeed";
    }
  }
  if ((mobile_apis::Result::SUCCESS == result_code) &&
      (mobile_apis::Result::INVALID_ENUM != result_checking_app_hmi_type_)) {
    add_info += response_info_;
    result_code = result_checking_app_hmi_type_;
  }

  // in case application exist in resumption we need to send resumeVrgrammars
  if (false == resumption) {
    resumption = resumer.IsApplicationSaved(
        application->mobile_app_id(),
        MessageHelper::GetDeviceMacAddressForHandle(application->device()));
  }


<<<<<<< HEAD
  // By default app subscribed to CUSTOM_BUTTON
  // Need to send notification to HMI
  SendSubscribeCustomButtonNotification();

  MessageHelper::SendChangeRegistrationRequestToHMI(application);

  bool is_success = true;
  SendResponse(is_success, result_code, add_info.c_str(), &response_params);
  MessageHelper::SendOnAppRegisteredNotificationToHMI(*(application.get()),
                                                      resumption,
                                                      need_restore_vr);
  if (result_code != mobile_apis::Result::RESUME_FAILED) {
=======
  MessageHelper::SendOnAppRegisteredNotificationToHMI(*(application.get()),
                                                      resumption,
                                                      need_restore_vr);

  SendResponse(true, result, add_info.c_str(), &response_params);

  // Default HMI level should be set before any permissions validation, since it
  // relies on HMI level.
  resumer.SetupDefaultHMILevel(application);

  if (result != mobile_apis::Result::RESUME_FAILED) {
>>>>>>> 4d6cf970
    resumer.StartResumption(application, hash_id);
  } else {
    resumer.StartResumptionOnlyHMILevel(application);
  }

  // By default app subscribed to CUSTOM_BUTTON
  // Need to send notification to HMI
  SendSubscribeCustomButtonNotification();
  MessageHelper::SendChangeRegistrationRequestToHMI(application);
}

mobile_apis::Result::eType
RegisterAppInterfaceRequest::CheckCoincidence() {
  LOG4CXX_AUTO_TRACE(logger_);
  const smart_objects::SmartObject& msg_params =
    (*message_)[strings::msg_params];

  ApplicationManagerImpl::ApplicationListAccessor accessor;

 ApplicationManagerImpl::ApplictionSetConstIt it =
     accessor.begin();
  const std::string app_name = msg_params[strings::app_name].asString();

  for (; accessor.end() != it; ++it) {

    // name check
    const std::string& cur_name = (*it)->name();
    if (!strcasecmp(app_name.c_str(), cur_name.c_str())) {
      LOG4CXX_ERROR(logger_, "Application name is known already.");
      return mobile_apis::Result::DUPLICATE_NAME;
    }

    const smart_objects::SmartObject* vr = (*it)->vr_synonyms();
    const std::vector<smart_objects::SmartObject>* curr_vr = NULL;
    if (NULL != vr) {
      curr_vr = vr->asArray();
      CoincidencePredicateVR v(app_name);

      if (0 != std::count_if(curr_vr->begin(), curr_vr->end(), v)) {
        LOG4CXX_ERROR(logger_, "Application name is known already.");
        return mobile_apis::Result::DUPLICATE_NAME;
      }
    }

    // vr check
    if (msg_params.keyExists(strings::vr_synonyms)) {
      const std::vector<smart_objects::SmartObject>* new_vr =
          msg_params[strings::vr_synonyms].asArray();

      CoincidencePredicateVR v(cur_name);
      if (0 != std::count_if(new_vr->begin(), new_vr->end(), v)) {
        LOG4CXX_ERROR(logger_, "vr_synonyms duplicated with app_name .");
        return mobile_apis::Result::DUPLICATE_NAME;
      }
    }  // end vr check

  }  // application for end

  return mobile_apis::Result::SUCCESS;
}  // method end

mobile_apis::Result::eType RegisterAppInterfaceRequest::CheckWithPolicyData() {
  LOG4CXX_AUTO_TRACE(logger_);
  // TODO(AOleynik): Check is necessary to allow register application in case
  // of disabled policy
  // Remove this check, when HMI will support policy
  if (!policy::PolicyHandler::instance()->PolicyEnabled()) {
    return mobile_apis::Result::WARNINGS;
  }

  smart_objects::SmartObject& message = *message_;
  policy::StringArray app_nicknames;
  policy::StringArray app_hmi_types;

  std::string mobile_app_id = message[strings::msg_params][strings::app_id].asString();
  const bool init_result = policy::PolicyHandler::instance()->GetInitialAppData(
        mobile_app_id, &app_nicknames, &app_hmi_types);

  if (!init_result) {
    LOG4CXX_ERROR(logger_, "Error during initial application data check.");
    return mobile_apis::Result::INVALID_DATA;
  }

  if (!app_nicknames.empty()) {
    IsSameNickname compare(
          message[strings::msg_params][strings::app_name].asString());
    policy::StringArray::const_iterator it = std::find_if(
          app_nicknames.begin(), app_nicknames.end(), compare);
    if (app_nicknames.end() == it) {
      LOG4CXX_WARN(logger_,
                   "Application name was not found in nicknames list.");
      //App should be unregistered, if its name is not present in nicknames list
      usage_statistics::AppCounter count_of_rejections_nickname_mismatch(
        policy::PolicyHandler::instance()->GetStatisticManager(), mobile_app_id,
        usage_statistics::REJECTIONS_NICKNAME_MISMATCH);
      ++count_of_rejections_nickname_mismatch;
      return mobile_apis::Result::DISALLOWED;
    }
  }

  mobile_apis::Result::eType result = mobile_apis::Result::SUCCESS;

  // If AppHMIType is not included in policy - allow any type
  if (!app_hmi_types.empty()) {
    if (message[strings::msg_params].keyExists(strings::app_hmi_type)) {
      // If AppHMITypes are partially same, the system should allow those listed
      // in the policy table and send warning info on missed values
      smart_objects::SmartArray app_types =
        *(message[strings::msg_params][strings::app_hmi_type].asArray());

      std::string log;
      CheckMissedTypes checker(app_hmi_types, log);
      std::for_each(app_types.begin(), app_types.end(), checker);
      if (!log.empty()) {
        response_info_ = "Following AppHMITypes are not present in policy "
                         "table:" + log;
        result_checking_app_hmi_type_ = mobile_apis::Result::WARNINGS;
      }
    }
    // Replace AppHMITypes in request with values allowed by policy table
    message[strings::msg_params][strings::app_hmi_type] =
      smart_objects::SmartObject(smart_objects::SmartType_Array);

    smart_objects::SmartObject& app_hmi_type =
      message[strings::msg_params][strings::app_hmi_type];

    AppHMITypeInserter inserter(app_hmi_type);
    std::for_each(app_hmi_types.begin(), app_hmi_types.end(), inserter);
  }

  return result;
}

void RegisterAppInterfaceRequest::FillDeviceInfo(
  policy::DeviceInfo* device_info) {
  const std::string hardware = "hardware";
  const std::string firmware_rev = "firmwareRev";
  const std::string os = "os";
  const std::string os_ver = "osVersion";
  const std::string carrier = "carrier";
  const std::string max_number_rfcom_ports = "maxNumberRFCOMMPorts";

  const smart_objects::SmartObject& msg_params =
    (*message_)[strings::msg_params];

  const smart_objects::SmartObject& device_info_so =
    msg_params[strings::device_info];

  if (device_info_so.keyExists(hardware)) {
    device_info->hardware = msg_params[strings::device_info][hardware].asString();
  }
  if (device_info_so.keyExists(firmware_rev)) {
    device_info->firmware_rev = msg_params[strings::device_info][firmware_rev].asString();
  }
  if (device_info_so.keyExists(os)) {
    device_info->os = device_info_so[os].asString();
  }
  if (device_info_so.keyExists(os_ver)) {
    device_info->os_ver = device_info_so[os_ver].asString();
  }
  if (device_info_so.keyExists(carrier)) {
    device_info->carrier = device_info_so[carrier].asString();
  }
  if (device_info_so.keyExists(max_number_rfcom_ports)) {
    device_info->max_number_rfcom_ports =
      device_info_so[max_number_rfcom_ports].asInt();
  }
}

bool RegisterAppInterfaceRequest::IsApplicationWithSameAppIdRegistered() {

  LOG4CXX_INFO(logger_, "RegisterAppInterfaceRequest::"
               "IsApplicationWithSameAppIdRegistered");

  const std::string mobile_app_id = (*message_)[strings::msg_params]
                                         [strings::app_id].asString();

  ApplicationManagerImpl::ApplicationListAccessor accessor;
  const ApplicationManagerImpl::ApplictionSet applications = accessor.applications();

 ApplicationManagerImpl::ApplictionSetConstIt it = applications.begin();
 ApplicationManagerImpl::ApplictionSetConstIt it_end = applications.end();

  for (; it != it_end; ++it) {
    if (!strcasecmp(mobile_app_id.c_str(),(*it)->mobile_app_id().c_str())) {
      return true;
    }
  }

  return false;
}

bool RegisterAppInterfaceRequest::IsWhiteSpaceExist() {
  LOG4CXX_AUTO_TRACE(logger_);
  const char* str = NULL;

  str = (*message_)[strings::msg_params][strings::app_name].asCharArray();
  if (!CheckSyntax(str)) {
    LOG4CXX_ERROR(logger_, "Invalid app_name syntax check failed");
    return true;
  }


  if ((*message_)[strings::msg_params].keyExists(strings::tts_name)) {
    const smart_objects::SmartArray* tn_array =
        (*message_)[strings::msg_params][strings::tts_name].asArray();

    smart_objects::SmartArray::const_iterator it_tn = tn_array->begin();
    smart_objects::SmartArray::const_iterator it_tn_end = tn_array->end();

    for (; it_tn != it_tn_end; ++it_tn) {
      str = (*it_tn)[strings::text].asCharArray();
      if (strlen(str) && !CheckSyntax(str)) {
        LOG4CXX_ERROR(logger_, "Invalid tts_name syntax check failed");
        return true;
      }
    }
  }

  if ((*message_)[strings::msg_params].
      keyExists(strings::ngn_media_screen_app_name)) {
    str = (*message_)[strings::msg_params]
                      [strings::ngn_media_screen_app_name].asCharArray();
    if (strlen(str) && !CheckSyntax(str)) {
      LOG4CXX_ERROR(logger_,
                    "Invalid ngn_media_screen_app_name syntax check failed");
      return true;
    }
  }

  if ((*message_)[strings::msg_params].keyExists(strings::vr_synonyms)) {
    const smart_objects::SmartArray* vs_array =
        (*message_)[strings::msg_params][strings::vr_synonyms].asArray();

    smart_objects::SmartArray::const_iterator it_vs = vs_array->begin();
    smart_objects::SmartArray::const_iterator it_vs_end = vs_array->end();

    for (; it_vs != it_vs_end; ++it_vs) {
      str = (*it_vs).asCharArray();
      if (strlen(str) && !CheckSyntax(str)) {
        LOG4CXX_ERROR(logger_, "Invalid vr_synonyms syntax check failed");
        return true;
      }
    }
  }

  if ((*message_)[strings::msg_params].keyExists(strings::hash_id)) {
    str = (*message_)[strings::msg_params][strings::hash_id].asCharArray();
    if (!CheckSyntax(str)) {
      LOG4CXX_ERROR(logger_, "Invalid hash_id syntax check failed");
      return true;
    }
  }

  if ((*message_)[strings::msg_params].keyExists(strings::device_info)) {

    if ((*message_)[strings::msg_params][strings::device_info].
                                         keyExists(strings::hardware)) {
      str = (*message_)[strings::msg_params]
                  [strings::device_info][strings::hardware].asCharArray();
      if (strlen(str) && !CheckSyntax(str)) {
        LOG4CXX_ERROR(logger_,
                      "Invalid device_info hardware syntax check failed");
        return true;
      }
    }

    if ((*message_)[strings::msg_params][strings::device_info].
                                         keyExists(strings::firmware_rev)) {
      str = (*message_)[strings::msg_params]
                  [strings::device_info][strings::firmware_rev].asCharArray();
      if (strlen(str) && !CheckSyntax(str)) {
        LOG4CXX_ERROR(logger_,
                      "Invalid device_info firmware_rev syntax check failed");
        return true;
      }
    }

    if ((*message_)[strings::msg_params][strings::device_info].
                                         keyExists(strings::os)) {
      str = (*message_)[strings::msg_params]
                  [strings::device_info][strings::os].asCharArray();
      if (strlen(str) && !CheckSyntax(str)) {
        LOG4CXX_ERROR(logger_,
                      "Invalid device_info os syntax check failed");
        return true;
      }
    }

    if ((*message_)[strings::msg_params][strings::device_info].
                                         keyExists(strings::os_version)) {
      str = (*message_)[strings::msg_params]
                  [strings::device_info][strings::os_version].asCharArray();
      if (strlen(str) && !CheckSyntax(str)) {
        LOG4CXX_ERROR(logger_,
                      "Invalid device_info os_version syntax check failed");
        return true;
      }
    }

    if ((*message_)[strings::msg_params][strings::device_info].
                                         keyExists(strings::carrier)) {
      str = (*message_)[strings::msg_params]
                  [strings::device_info][strings::carrier].asCharArray();
      if (strlen(str) && !CheckSyntax(str)) {
        LOG4CXX_ERROR(logger_,
                      "Invalid device_info carrier syntax check failed");
        return true;
      }
    }

  }

  if ((*message_)[strings::msg_params].keyExists(strings::app_id)) {
    str = (*message_)[strings::msg_params][strings::app_id].asCharArray();
    if (!CheckSyntax(str)) {
      LOG4CXX_ERROR(logger_, "Invalid app_id syntax check failed");
      return true;
    }
  }
  return false;
}

void RegisterAppInterfaceRequest::CheckResponseVehicleTypeParam(
    smart_objects::SmartObject& vehicle_type,
    const std::string& param,
    const std::string& backup_value) {
  using namespace hmi_response;
  if (!vehicle_type.keyExists(param) ||
      vehicle_type[param].empty()) {
    if (!backup_value.empty()) {
      LOG4CXX_DEBUG(logger_, param << " is missing."
                    "Will be replaced with policy table value.");
      vehicle_type[param] = backup_value;
    } else {
      vehicle_type.erase(param);
    }
  }
}

void RegisterAppInterfaceRequest::SendSubscribeCustomButtonNotification() {
  using namespace smart_objects;
  using namespace hmi_apis;

  SmartObject msg_params = SmartObject(SmartType_Map);
  msg_params[strings::app_id] = connection_key();
  msg_params[strings::name] = Common_ButtonName::CUSTOM_BUTTON;
  msg_params[strings::is_suscribed] = true;
  CreateHMINotification(FunctionID::Buttons_OnButtonSubscription,
                        msg_params);
}

}  // namespace commands

}  // namespace application_manager<|MERGE_RESOLUTION|>--- conflicted
+++ resolved
@@ -517,33 +517,12 @@
         MessageHelper::GetDeviceMacAddressForHandle(application->device()));
   }
 
-
-<<<<<<< HEAD
-  // By default app subscribed to CUSTOM_BUTTON
-  // Need to send notification to HMI
-  SendSubscribeCustomButtonNotification();
-
-  MessageHelper::SendChangeRegistrationRequestToHMI(application);
-
   bool is_success = true;
-  SendResponse(is_success, result_code, add_info.c_str(), &response_params);
   MessageHelper::SendOnAppRegisteredNotificationToHMI(*(application.get()),
                                                       resumption,
                                                       need_restore_vr);
+  SendResponse(is_success, result_code, add_info.c_str(), &response_params);
   if (result_code != mobile_apis::Result::RESUME_FAILED) {
-=======
-  MessageHelper::SendOnAppRegisteredNotificationToHMI(*(application.get()),
-                                                      resumption,
-                                                      need_restore_vr);
-
-  SendResponse(true, result, add_info.c_str(), &response_params);
-
-  // Default HMI level should be set before any permissions validation, since it
-  // relies on HMI level.
-  resumer.SetupDefaultHMILevel(application);
-
-  if (result != mobile_apis::Result::RESUME_FAILED) {
->>>>>>> 4d6cf970
     resumer.StartResumption(application, hash_id);
   } else {
     resumer.StartResumptionOnlyHMILevel(application);
