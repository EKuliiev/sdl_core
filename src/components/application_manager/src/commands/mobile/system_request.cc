--- conflicted
+++ resolved
@@ -49,12 +49,9 @@
 namespace application_manager {
 
 CREATE_LOGGERPTR_LOCAL(logger_, "ApplicationManager")
-<<<<<<< HEAD
 namespace {
 
-=======
 #ifdef ENABLE_LOG
->>>>>>> 2b17b554
 const char* kQueryAppsValidationFailedPrefix =
     ":QUERY_APPS_VALIDATION_FAILED: ";
 #endif
