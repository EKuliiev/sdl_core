/*
 Copyright (c) 2016, Ford Motor Company
 All rights reserved.

 Redistribution and use in source and binary forms, with or without
 modification, are permitted provided that the following conditions are met:

 Redistributions of source code must retain the above copyright notice, this
 list of conditions and the following disclaimer.

 Redistributions in binary form must reproduce the above copyright notice,
 this list of conditions and the following
 disclaimer in the documentation and/or other materials provided with the
 distribution.

 Neither the name of the Ford Motor Company nor the names of its contributors
 may be used to endorse or promote products derived from this software
 without specific prior written permission.

 THIS SOFTWARE IS PROVIDED BY THE COPYRIGHT HOLDERS AND CONTRIBUTORS "AS IS"
 AND ANY EXPRESS OR IMPLIED WARRANTIES, INCLUDING, BUT NOT LIMITED TO, THE
 IMPLIED WARRANTIES OF MERCHANTABILITY AND FITNESS FOR A PARTICULAR PURPOSE
 ARE DISCLAIMED. IN NO EVENT SHALL THE COPYRIGHT HOLDER OR CONTRIBUTORS BE
 LIABLE FOR ANY DIRECT, INDIRECT, INCIDENTAL, SPECIAL, EXEMPLARY, OR
 CONSEQUENTIAL DAMAGES (INCLUDING, BUT NOT LIMITED TO, PROCUREMENT OF
 SUBSTITUTE GOODS OR SERVICES; LOSS OF USE, DATA, OR PROFITS; OR BUSINESS
 INTERRUPTION) HOWEVER CAUSED AND ON ANY THEORY OF LIABILITY, WHETHER IN
 CONTRACT, STRICT LIABILITY, OR TORT (INCLUDING NEGLIGENCE OR OTHERWISE)
 ARISING IN ANY WAY OUT OF THE USE OF THIS SOFTWARE, EVEN IF ADVISED OF THE
 POSSIBILITY OF SUCH DAMAGE.
 */

#include <cstring>
#include <string>
#include "application_manager/commands/mobile/alert_maneuver_request.h"

#include "application_manager/application_impl.h"
#include "application_manager/policies/policy_handler.h"
#include "application_manager/message_helper.h"
#include "utils/helpers.h"

namespace application_manager {

namespace commands {

AlertManeuverRequest::AlertManeuverRequest(
    const MessageSharedPtr& message, ApplicationManager& application_manager)
    : CommandRequestImpl(message, application_manager)
    , tts_speak_result_code_(mobile_apis::Result::INVALID_ENUM)
    , navi_alert_maneuver_result_code_(mobile_apis::Result::INVALID_ENUM) {
  subscribe_on_event(hmi_apis::FunctionID::TTS_OnResetTimeout);
}

AlertManeuverRequest::~AlertManeuverRequest() {}

void AlertManeuverRequest::Run() {
  LOG4CXX_AUTO_TRACE(logger_);

  if ((!(*message_)[strings::msg_params].keyExists(strings::soft_buttons)) &&
      (!(*message_)[strings::msg_params].keyExists(strings::tts_chunks))) {
    LOG4CXX_ERROR(logger_, "AlertManeuverRequest::Request without parameters!");
    SendResponse(false, mobile_apis::Result::INVALID_DATA);
    return;
  }

  ApplicationSharedPtr app = application_manager_.application(
      (*message_)[strings::params][strings::connection_key].asUInt());

  if (NULL == app.get()) {
    LOG4CXX_ERROR(logger_, "Application is not registered");
    SendResponse(false, mobile_apis::Result::APPLICATION_NOT_REGISTERED);
    return;
  }

  if (IsWhiteSpaceExist()) {
    LOG4CXX_ERROR(logger_,
                  "Incoming alert maneuver has contains \\t\\n \\\\t \\\\n"
                  "text contains only whitespace in ttsChunks");
    SendResponse(false, mobile_apis::Result::INVALID_DATA);
    return;
  }

  // ProcessSoftButtons checks strings on the contents incorrect character

  mobile_apis::Result::eType processing_result =
      MessageHelper::ProcessSoftButtons((*message_)[strings::msg_params],
                                        app,
                                        application_manager_.GetPolicyHandler(),
                                        application_manager_);

  if (mobile_apis::Result::SUCCESS != processing_result) {
    LOG4CXX_ERROR(logger_, "Wrong soft buttons parameters!");
    SendResponse(false, processing_result);
    return;
  }

  // Checking parameters and how many HMI requests should be sent
  bool tts_is_ok = false;

  // check TTSChunk parameter
  if ((*message_)[strings::msg_params].keyExists(strings::tts_chunks)) {
    if (0 < (*message_)[strings::msg_params][strings::tts_chunks].length()) {
      pending_requests_.Add(hmi_apis::FunctionID::TTS_Speak);
      tts_is_ok = true;
    }
  }

  smart_objects::SmartObject msg_params =
      smart_objects::SmartObject(smart_objects::SmartType_Map);

  msg_params[strings::app_id] = app->app_id();

  if ((*message_)[strings::msg_params].keyExists(strings::soft_buttons)) {
    msg_params[hmi_request::soft_buttons] =
        (*message_)[strings::msg_params][strings::soft_buttons];
    MessageHelper::SubscribeApplicationToSoftButton(
        (*message_)[strings::msg_params], app, function_id());
  }

  pending_requests_.Add(hmi_apis::FunctionID::Navigation_AlertManeuver);
  SendHMIRequest(
      hmi_apis::FunctionID::Navigation_AlertManeuver, &msg_params, true);

  if (tts_is_ok) {
    smart_objects::SmartObject msg_params =
        smart_objects::SmartObject(smart_objects::SmartType_Map);

    msg_params[hmi_request::tts_chunks] =
        (*message_)[strings::msg_params][strings::tts_chunks];
    msg_params[hmi_request::speak_type] =
        hmi_apis::Common_MethodName::ALERT_MANEUVER;

    SendHMIRequest(hmi_apis::FunctionID::TTS_Speak, &msg_params, true);
  }
}

void AlertManeuverRequest::on_event(const event_engine::Event& event) {
  LOG4CXX_AUTO_TRACE(logger_);
  using namespace helpers;
  const smart_objects::SmartObject& message = event.smart_object();
  bool is_tts_ok;
  bool is_no_navi_error;
  hmi_apis::Common_Result::eType tts_result;
  hmi_apis::Common_Result::eType navi_result;
  hmi_apis::FunctionID::eType event_id = event.id();
  switch (event_id) {
    case hmi_apis::FunctionID::Navigation_AlertManeuver: {
      LOG4CXX_INFO(logger_, "Received Navigation_AlertManeuver event");

      pending_requests_.Remove(event_id);

      navi_alert_maneuver_result_code_ =
          static_cast<mobile_apis::Result::eType>(
              message[strings::params][hmi_response::code].asInt());
      navi_result =
          MessageHelper::MobileToHMIResult(navi_alert_maneuver_result_code_);
      is_no_navi_error = Compare<hmi_apis::Common_Result::eType, EQ, ONE>(
          navi_result,
          hmi_apis::Common_Result::SUCCESS,
          hmi_apis::Common_Result::WARNINGS);

      const bool is_navi_success =
          Compare<hmi_apis::Common_Result::eType, EQ, ONE>(
              navi_result, hmi_apis::Common_Result::SUCCESS);
      if (is_navi_success) {
        info_navi_ =
            message[strings::msg_params][hmi_response::message].asString();
      } else {
        info_navi_ = message[strings::msg_params][strings::info].asString();
      }
      break;
    }
    case hmi_apis::FunctionID::TTS_Speak: {
      LOG4CXX_INFO(logger_, "Received TTS_Speak event");

      pending_requests_.Remove(event_id);

      tts_speak_result_code_ = static_cast<mobile_apis::Result::eType>(
          message[strings::params][hmi_response::code].asInt());

      tts_result = MessageHelper::MobileToHMIResult(tts_speak_result_code_);

      is_tts_ok = Compare<hmi_apis::Common_Result::eType, EQ, ONE>(
          tts_result,
          hmi_apis::Common_Result::SUCCESS,
          hmi_apis::Common_Result::UNSUPPORTED_RESOURCE,
          hmi_apis::Common_Result::WARNINGS,
          hmi_apis::Common_Result::INVALID_ENUM);

      const bool is_tts_success =
          Compare<hmi_apis::Common_Result::eType, EQ, ONE>(
              tts_result, hmi_apis::Common_Result::SUCCESS);
      if (is_tts_success) {
        info_tts_ =
            message[strings::msg_params][hmi_response::message].asString();
      } else {
        info_tts_ = message[strings::msg_params][strings::info].asString();
      }
      break;
    }
    case hmi_apis::FunctionID::TTS_OnResetTimeout: {
      LOG4CXX_INFO(logger_, "Received TTS_OnResetTimeout event");

      application_manager_.updateRequestTimeout(
          connection_key(), correlation_id(), default_timeout());
      break;
    }
    default: {
      LOG4CXX_ERROR(logger_, "Received unknown event" << event.id());
      SendResponse(
          false, mobile_apis::Result::INVALID_ENUM, "Received unknown event");
      return;
    }
  }

<<<<<<< HEAD
  if (pending_requests_.IsFinal(event_id)) {

    bool result = ((mobile_apis::Result::SUCCESS == tts_speak_result_code_ ||
        mobile_apis::Result::UNSUPPORTED_RESOURCE == tts_speak_result_code_ ||
        mobile_apis::Result::INVALID_ENUM == tts_speak_result_code_) &&
        mobile_apis::Result::SUCCESS == navi_alert_maneuver_result_code_) ||
            (mobile_apis::Result::SUCCESS == tts_speak_result_code_ && 
            mobile_apis::Result::UNSUPPORTED_RESOURCE == 
                navi_alert_maneuver_result_code_);

    mobile_apis::Result::eType result_code =
        static_cast<mobile_apis::Result::eType>(std::max(tts_speak_result_code_,
                                             navi_alert_maneuver_result_code_));

    const char* return_info = NULL;

    if (result && mobile_apis::Result::UNSUPPORTED_RESOURCE == 
        tts_speak_result_code_) {
      result_code = mobile_apis::Result::WARNINGS;
      return_info = "Unsupported phoneme type sent in a prompt";
    }
=======
  if (!pending_requests_.IsFinal(event_id)) {
    LOG4CXX_DEBUG(logger_,
                  "There are some pending responses from HMI."
                  "AlertManeuverRequest still waiting.");
    return;
  }

  const bool result =
      (is_tts_ok && is_no_navi_error) ||
      (hmi_apis::Common_Result::SUCCESS == tts_result &&
       hmi_apis::Common_Result::UNSUPPORTED_RESOURCE == navi_result);

  mobile_apis::Result::eType result_code =
      static_cast<mobile_apis::Result::eType>(
          std::max(tts_speak_result_code_, navi_alert_maneuver_result_code_));

  std::string return_info;
>>>>>>> aff7f09a

  const bool is_tts_or_navi_warning =
      Compare<hmi_apis::Common_Result::eType, EQ, ONE>(
          hmi_apis::Common_Result::WARNINGS, tts_result, navi_result);

  if (result && (is_tts_or_navi_warning ||
                 hmi_apis::Common_Result::UNSUPPORTED_RESOURCE == tts_result)) {
    result_code = mobile_apis::Result::WARNINGS;
    return_info = std::string("Unsupported phoneme type sent in a prompt");
  }

  if (!info_tts_.empty() && !info_navi_.empty()) {
    info_tts_ += ". ";
  }
  return_info = info_tts_ + info_navi_;
  bool must_be_empty_info = false;
  if (return_info.find("\n") != std::string::npos ||
      return_info.find("\t") != std::string::npos) {
    must_be_empty_info = true;
  }
  SendResponse(result,
               result_code,
               (must_be_empty_info) ? NULL : return_info.c_str(),
               &(message[strings::msg_params]));
}

bool AlertManeuverRequest::IsWhiteSpaceExist() {
  LOG4CXX_AUTO_TRACE(logger_);
  const char* str = NULL;

  if ((*message_)[strings::msg_params].keyExists(strings::tts_chunks)) {
    const smart_objects::SmartArray* tc_array =
        (*message_)[strings::msg_params][strings::tts_chunks].asArray();

    smart_objects::SmartArray::const_iterator it_tc = tc_array->begin();
    smart_objects::SmartArray::const_iterator it_tc_end = tc_array->end();

    for (; it_tc != it_tc_end; ++it_tc) {
      str = (*it_tc)[strings::text].asCharArray();
      if (strlen(str) && !CheckSyntax(str)) {
        LOG4CXX_ERROR(logger_, "Invalid tts_chunks syntax check failed");
        return true;
      }
    }
  }
  return false;
}

}  // namespace commands

}  // namespace application_manager<|MERGE_RESOLUTION|>--- conflicted
+++ resolved
@@ -213,29 +213,6 @@
     }
   }
 
-<<<<<<< HEAD
-  if (pending_requests_.IsFinal(event_id)) {
-
-    bool result = ((mobile_apis::Result::SUCCESS == tts_speak_result_code_ ||
-        mobile_apis::Result::UNSUPPORTED_RESOURCE == tts_speak_result_code_ ||
-        mobile_apis::Result::INVALID_ENUM == tts_speak_result_code_) &&
-        mobile_apis::Result::SUCCESS == navi_alert_maneuver_result_code_) ||
-            (mobile_apis::Result::SUCCESS == tts_speak_result_code_ && 
-            mobile_apis::Result::UNSUPPORTED_RESOURCE == 
-                navi_alert_maneuver_result_code_);
-
-    mobile_apis::Result::eType result_code =
-        static_cast<mobile_apis::Result::eType>(std::max(tts_speak_result_code_,
-                                             navi_alert_maneuver_result_code_));
-
-    const char* return_info = NULL;
-
-    if (result && mobile_apis::Result::UNSUPPORTED_RESOURCE == 
-        tts_speak_result_code_) {
-      result_code = mobile_apis::Result::WARNINGS;
-      return_info = "Unsupported phoneme type sent in a prompt";
-    }
-=======
   if (!pending_requests_.IsFinal(event_id)) {
     LOG4CXX_DEBUG(logger_,
                   "There are some pending responses from HMI."
@@ -253,7 +230,6 @@
           std::max(tts_speak_result_code_, navi_alert_maneuver_result_code_));
 
   std::string return_info;
->>>>>>> aff7f09a
 
   const bool is_tts_or_navi_warning =
       Compare<hmi_apis::Common_Result::eType, EQ, ONE>(
