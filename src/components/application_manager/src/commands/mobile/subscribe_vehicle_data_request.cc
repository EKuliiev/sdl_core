/*

 Copyright (c) 2013, Ford Motor Company
 All rights reserved.

 Redistribution and use in source and binary forms, with or without
 modification, are permitted provided that the following conditions are met:

 Redistributions of source code must retain the above copyright notice, this
 list of conditions and the following disclaimer.

 Redistributions in binary form must reproduce the above copyright notice,
 this list of conditions and the following
 disclaimer in the documentation and/or other materials provided with the
 distribution.

 Neither the name of the Ford Motor Company nor the names of its contributors
 may be used to endorse or promote products derived from this software
 without specific prior written permission.

 THIS SOFTWARE IS PROVIDED BY THE COPYRIGHT HOLDERS AND CONTRIBUTORS "AS IS"
 AND ANY EXPRESS OR IMPLIED WARRANTIES, INCLUDING, BUT NOT LIMITED TO, THE
 IMPLIED WARRANTIES OF MERCHANTABILITY AND FITNESS FOR A PARTICULAR PURPOSE
 ARE DISCLAIMED. IN NO EVENT SHALL THE COPYRIGHT HOLDER OR CONTRIBUTORS BE
 LIABLE FOR ANY DIRECT, INDIRECT, INCIDENTAL, SPECIAL, EXEMPLARY, OR
 CONSEQUENTIAL DAMAGES (INCLUDING, BUT NOT LIMITED TO, PROCUREMENT OF
 SUBSTITUTE GOODS OR SERVICES; LOSS OF USE, DATA, OR PROFITS; OR BUSINESS
 INTERRUPTION) HOWEVER CAUSED AND ON ANY THEORY OF LIABILITY, WHETHER IN
 CONTRACT, STRICT LIABILITY, OR TORT (INCLUDING NEGLIGENCE OR OTHERWISE)
 ARISING IN ANY WAY OUT OF THE USE OF THIS SOFTWARE, EVEN IF ADVISED OF THE
 POSSIBILITY OF SUCH DAMAGE.
 */

#include "application_manager/commands/mobile/subscribe_vehicle_data_request.h"
#include "application_manager/application_manager_impl.h"
#include "application_manager/application_impl.h"
#include "application_manager/message_helper.h"
#include "utils/helpers.h"

namespace application_manager {
namespace commands {

SubscribeVehicleDataRequest::SubscribeVehicleDataRequest(
    const MessageSharedPtr& message)
    : CommandRequestImpl(message) {
}

SubscribeVehicleDataRequest::~SubscribeVehicleDataRequest() {
}

#ifdef HMI_DBUS_API
namespace {
  struct Subrequest {
    hmi_apis::FunctionID::eType func_id;
    const char* str;
  };
  Subrequest subrequests[] = {
    { hmi_apis::FunctionID::VehicleInfo_SubscribeGps, strings::gps},
    { hmi_apis::FunctionID::VehicleInfo_SubscribeSpeed, strings::speed},
    { hmi_apis::FunctionID::VehicleInfo_SubscribeRpm, strings::rpm},
    { hmi_apis::FunctionID::VehicleInfo_SubscribeFuelLevel, strings::fuel_level},
    { hmi_apis::FunctionID::VehicleInfo_SubscribeFuelLevel_State, strings::fuel_level_state},
    { hmi_apis::FunctionID::VehicleInfo_SubscribeInstantFuelConsumption, strings::instant_fuel_consumption},
    { hmi_apis::FunctionID::VehicleInfo_SubscribeExternalTemperature, strings::external_temp},
    { hmi_apis::FunctionID::VehicleInfo_SubscribeVin, strings::vin},
    { hmi_apis::FunctionID::VehicleInfo_SubscribePrndl, strings::prndl},
    { hmi_apis::FunctionID::VehicleInfo_SubscribeTirePressure, strings::tire_pressure},
    { hmi_apis::FunctionID::VehicleInfo_SubscribeOdometer, strings::odometer},
    { hmi_apis::FunctionID::VehicleInfo_SubscribeBeltStatus, strings::belt_status},
    { hmi_apis::FunctionID::VehicleInfo_SubscribeBodyInformation, strings::body_information},
    { hmi_apis::FunctionID::VehicleInfo_SubscribeDeviceStatus, strings::device_status},
    { hmi_apis::FunctionID::VehicleInfo_SubscribeDriverBraking, strings::driver_braking},
    { hmi_apis::FunctionID::VehicleInfo_SubscribeWiperStatus, strings::wiper_status},
    { hmi_apis::FunctionID::VehicleInfo_SubscribeHeadLampStatus, strings::head_lamp_status},
    { hmi_apis::FunctionID::VehicleInfo_SubscribeEngineTorque, strings::engine_torque},
    { hmi_apis::FunctionID::VehicleInfo_SubscribeAccPedalPosition, strings::acc_pedal_pos},
    { hmi_apis::FunctionID::VehicleInfo_SubscribeSteeringWheelAngle, strings::steering_wheel_angle},
    { hmi_apis::FunctionID::VehicleInfo_SubscribeECallInfo, strings::e_call_info},
    { hmi_apis::FunctionID::VehicleInfo_SubscribeAirbagStatus, strings::airbag_status},
    { hmi_apis::FunctionID::VehicleInfo_SubscribeEmergencyEvent, strings::emergency_event},
    { hmi_apis::FunctionID::VehicleInfo_SubscribeClusterModeStatus, strings::cluster_mode_status},
    { hmi_apis::FunctionID::VehicleInfo_SubscribeMyKey, strings::my_key},
  };
}
#endif // #ifdef HMI_DBUS_API

void SubscribeVehicleDataRequest::Run() {
  LOG4CXX_AUTO_TRACE(logger_);

  ApplicationSharedPtr app = ApplicationManagerImpl::instance()->application(
      connection_key());

  if (!app) {
    LOG4CXX_ERROR(logger_, "NULL pointer");
    SendResponse(false, mobile_apis::Result::APPLICATION_NOT_REGISTERED);
    return;
  }

  // counter for items to subscribe
  int32_t items_to_subscribe = 0;
  // counter for subscribed items by application
  int32_t subscribed_items = 0;

  const VehicleData& vehicle_data = MessageHelper::vehicle_data();
  VehicleData::const_iterator it = vehicle_data.begin();

  smart_objects::SmartObject msg_params = smart_objects::SmartObject(
      smart_objects::SmartType_Map);

  smart_objects::SmartObject response_params = smart_objects::SmartObject(
      smart_objects::SmartType_Map);

  for (; vehicle_data.end() != it; ++it) {
    const std::string& key_name = it->first;
    if ((*message_)[strings::msg_params].keyExists(key_name)) {
      bool is_key_enabled = (*message_)[strings::msg_params][key_name].asBool();
      if (is_key_enabled) {
        ++items_to_subscribe;

        VehicleDataType key_type = it->second;
        if (app->IsSubscribedToIVI(key_type)) {
          LOG4CXX_DEBUG(logger_, "App with connection key " << connection_key()
                        << " is subscribed already for VehicleDataType: "
                        << key_type);
          ++subscribed_items;
          vi_already_subscribed_by_this_app_.insert(key_type);
          response_params[key_name][strings::data_type] = key_type;
          response_params[key_name][strings::result_code] =
              mobile_apis::VehicleDataResultCode::VDRC_DATA_ALREADY_SUBSCRIBED;
          continue;
        }

        if (IsSomeoneSubscribedFor(key_type)) {
          LOG4CXX_DEBUG(logger_, "There are apps subscribed already for "
                       "VehicleDataType: " << key_type);
          if (!app->SubscribeToIVI(static_cast<uint32_t>(key_type))) {
            LOG4CXX_ERROR(logger_, "Unable to subscribe for VehicleDataType: "
                          << key_type);
            continue;
          }
          LOG4CXX_DEBUG(logger_, "App with connection key " << connection_key()
                        << " have been subscribed for VehicleDataType: "
                        << key_type);
          ++subscribed_items;
          vi_already_subscribed_by_another_apps_.insert(key_type);
          response_params[key_name][strings::data_type] = key_type;
          response_params[key_name][strings::result_code] =
              mobile_apis::VehicleDataResultCode::VDRC_SUCCESS;
          continue;
        }

        msg_params[key_name] = is_key_enabled;

        if (app->SubscribeToIVI(static_cast<uint32_t>(key_type))) {
          LOG4CXX_DEBUG(logger_, "App with connection key " << connection_key()
                        << " have been subscribed for VehicleDataType: "
                        << key_type);
          ++subscribed_items;
        }
      }
    }
  }

  bool is_everything_already_subscribed =
      static_cast<uint32_t>(items_to_subscribe) ==
      vi_already_subscribed_by_another_apps_.size() +
      vi_already_subscribed_by_this_app_.size();

  if (0 == items_to_subscribe) {
    if (HasDisallowedParams()) {
      SendResponse(false, mobile_apis::Result::DISALLOWED);
    } else {
      SendResponse(false, mobile_apis::Result::INVALID_DATA,
                   "No data in the request");
    }
    return;
  }

  if (0 == subscribed_items) {
    SendResponse(false,
                 mobile_apis::Result::IGNORED,
                 "Already subscribed on provided VehicleData.",
                 &response_params);
    return;
  }

  if (is_everything_already_subscribed) {
    mobile_apis::Result::eType result_code =
        vi_already_subscribed_by_this_app_.size()
        ? mobile_apis::Result::IGNORED
        : mobile_apis::Result::SUCCESS;

    const char* info =
        vi_already_subscribed_by_this_app_.size()
        ? "Already subscribed on some provided VehicleData."
        : NULL;

    SendResponse(true,
                 result_code,
                 info,
                 &response_params);
    return;
  }

#ifdef HMI_DBUS_API
  //Generate list of subrequests
  for (size_t i = 0; i < sizeof(subrequests) / sizeof(subrequests[0]); ++i) {
    const Subrequest& sr = subrequests[i];
    if (true == (*message_)[strings::msg_params].keyExists(sr.str)
        && true == (*message_)[strings::msg_params][sr.str].asBool()) {
      HmiRequest hmi_request;
      hmi_request.str = sr.str;
      hmi_request.func_id = sr.func_id;
      hmi_request.complete = false;
      hmi_requests_.push_back(hmi_request);
    }
  }
  LOG4CXX_DEBUG(logger_, hmi_requests_.size() <<
                " requests are going to be sent to HMI");

  //Send subrequests
  for (HmiRequests::const_iterator it = hmi_requests_.begin();
       it != hmi_requests_.end(); ++it)
    SendHMIRequest(it->func_id, &msg_params, true);
#else
  SendHMIRequest(hmi_apis::FunctionID::VehicleInfo_SubscribeVehicleData,
                 &msg_params, true);
#endif // #ifdef HMI_DBUS_API
}

void SubscribeVehicleDataRequest::on_event(const event_engine::Event& event) {
  LOG4CXX_AUTO_TRACE(logger_);
  using namespace helpers;

  const smart_objects::SmartObject& message = event.smart_object();

  if (hmi_apis::FunctionID::VehicleInfo_SubscribeVehicleData != event.id()) {
    LOG4CXX_ERROR(logger_, "Received unknown event.");
    return;
  }

  ApplicationSharedPtr app = ApplicationManagerImpl::instance()->application(
      CommandRequestImpl::connection_key());

  if (!app) {
    LOG4CXX_ERROR(logger_, "NULL pointer.");
    return;
  }

#ifdef HMI_DBUS_API
  for (HmiRequests::iterator it = hmi_requests_.begin();
      it != hmi_requests_.end(); ++it) {
    HmiRequest & hmi_request = *it;
    if (hmi_request.func_id == event.id()) {
      hmi_request.status =
          static_cast<hmi_apis::Common_Result::eType>(
            message[strings::params][hmi_response::code].asInt());
      if (hmi_apis::Common_Result::SUCCESS == hmi_request.status)
        hmi_request.value = message[strings::msg_params][hmi_request.str];
      hmi_request.complete = true;
      break;
    }
  }
 bool all_complete = true;
  bool any_arg_success = false;
  mobile_api::Result::eType status = mobile_api::Result::eType::SUCCESS;
  for (HmiRequests::const_iterator it = hmi_requests_.begin();
      it != hmi_requests_.end(); ++it) {
    if (!it->complete) {
      all_complete = false;
      break;
    }
    if (hmi_apis::Common_Result::SUCCESS != it->status) {
      if (mobile_api::Result::SUCCESS == status) {
        status = static_cast<mobile_apis::Result::eType>(it->status);
      } else if (status
          != static_cast<mobile_apis::Result::eType>(it->status)) {
        status = mobile_api::Result::eType::GENERIC_ERROR;
      }
      LOG4CXX_TRACE(logger_, "Status from HMI: " << it->status <<
          ", so response status become " << status);
    } else {
      any_arg_success = true;
    }
  }

  if (all_complete) {
    smart_objects::SmartObject response_params(smart_objects::SmartType_Map);
    if (any_arg_success) {
      for (HmiRequests::const_iterator it = hmi_requests_.begin();
          it != hmi_requests_.end(); ++it) {
        response_params[it->str] = it->value;
      }
    }
    LOG4CXX_DEBUG(logger_, "All HMI requests are complete");
<<<<<<< HEAD
=======
    const bool result = any_arg_success;
>>>>>>> feb79e26
    SendResponse(any_arg_success, status, NULL, &response_params);
    if (result) {
      app->UpdateHash();
    }
  }
#else
  hmi_apis::Common_Result::eType hmi_result =
      static_cast<hmi_apis::Common_Result::eType>(
          message[strings::params][hmi_response::code].asInt());

  const bool is_result_no_error =
      Compare<hmi_apis::Common_Result::eType, EQ, ONE>(
        hmi_result,
        hmi_apis::Common_Result::SUCCESS,
        hmi_apis::Common_Result::WARNINGS);

  bool is_succeeded = is_result_no_error ||
      !vi_already_subscribed_by_another_apps_.empty();

  mobile_apis::Result::eType result_code =
      MessageHelper::HMIToMobileResult(hmi_result);

  const char* return_info = NULL;
  if (is_succeeded) {
    if (!vi_already_subscribed_by_this_app_.empty()) {
      result_code = mobile_apis::Result::IGNORED;
      return_info = "Already subscribed on some provided VehicleData.";
    }
  }

  UnsubscribeFailedSubscriptions(app, message[strings::msg_params]);

  if (!vi_already_subscribed_by_another_apps_.empty() ||
      !vi_already_subscribed_by_this_app_.empty()) {
    AddAlreadySubscribedVI(const_cast<smart_objects::SmartObject&>(
                             message[strings::msg_params]));
  }

  SendResponse(is_succeeded,
               result_code,
               return_info,
               &(message[strings::msg_params]));

<<<<<<< HEAD
  app->UpdateHash();
=======
  if (result) {
    app->UpdateHash();
  }
>>>>>>> feb79e26
#endif // #ifdef HMI_DBUS_API
}

void SubscribeVehicleDataRequest::AddAlreadySubscribedVI(
    smart_objects::SmartObject& msg_params) const {
  LOG4CXX_AUTO_TRACE(logger_);
  using namespace mobile_apis;
  VehicleInfoSubscriptions::const_iterator it_same_app =
      vi_already_subscribed_by_this_app_.begin();
  for (;vi_already_subscribed_by_this_app_.end() != it_same_app;
       ++it_same_app) {
    msg_params[*it_same_app][strings::result_code] =
        VehicleDataResultCode::VDRC_DATA_ALREADY_SUBSCRIBED;
  }

  VehicleInfoSubscriptions::const_iterator it_another_app =
      vi_already_subscribed_by_another_apps_.begin();
  for (;vi_already_subscribed_by_another_apps_.end() != it_another_app;
       ++it_another_app) {
    msg_params[*it_another_app][strings::result_code] =
        VehicleDataResultCode::VDRC_SUCCESS;
  }
}

void SubscribeVehicleDataRequest::UnsubscribeFailedSubscriptions(
    ApplicationSharedPtr app,
    const smart_objects::SmartObject& msg_params) const {
  LOG4CXX_AUTO_TRACE(logger_);
  const VehicleData& vehicle_data = MessageHelper::vehicle_data();
  VehicleData::const_iterator it = vehicle_data.begin();

  for (; vehicle_data.end() != it; ++it) {
    if (msg_params.keyExists(it->first)) {
      if (msg_params[it->first][strings::result_code].asInt() !=
        hmi_apis::Common_VehicleDataResultCode::VDRC_SUCCESS) {
        LOG4CXX_DEBUG(logger_, "Subscription for VehicleDataType "
                      << it->first
                      << " is unsuccessfull. "
                         "Unsubscribing app with connection key "
                      << connection_key()
                      << " from it.");
        app->UnsubscribeFromIVI(it->second);
      }
    }
  }
}

bool SubscribeVehicleDataRequest::IsSomeoneSubscribedFor(
    const uint32_t param_id) const {
  LOG4CXX_AUTO_TRACE(logger_);
  ApplicationManagerImpl::SubscribedToIVIPredicate finder(param_id);
  ApplicationManagerImpl::ApplicationListAccessor accessor;
  return !accessor.FindAll(finder).empty();
}

}  // namespace commands
}  // namespace application_manager<|MERGE_RESOLUTION|>--- conflicted
+++ resolved
@@ -293,10 +293,7 @@
       }
     }
     LOG4CXX_DEBUG(logger_, "All HMI requests are complete");
-<<<<<<< HEAD
-=======
     const bool result = any_arg_success;
->>>>>>> feb79e26
     SendResponse(any_arg_success, status, NULL, &response_params);
     if (result) {
       app->UpdateHash();
@@ -340,13 +337,9 @@
                return_info,
                &(message[strings::msg_params]));
 
-<<<<<<< HEAD
-  app->UpdateHash();
-=======
-  if (result) {
+  if (is_succeeded) {
     app->UpdateHash();
   }
->>>>>>> feb79e26
 #endif // #ifdef HMI_DBUS_API
 }
 
