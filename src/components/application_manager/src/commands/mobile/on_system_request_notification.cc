/*
 Copyright (c) 2016, Ford Motor Company
 All rights reserved.

 Redistribution and use in source and binary forms, with or without
 modification, are permitted provided that the following conditions are met:

 Redistributions of source code must retain the above copyright notice, this
 list of conditions and the following disclaimer.

 Redistributions in binary form must reproduce the above copyright notice,
 this list of conditions and the following
 disclaimer in the documentation and/or other materials provided with the
 distribution.

 Neither the name of the Ford Motor Company nor the names of its contributors
 may be used to endorse or promote products derived from this software
 without specific prior written permission.

 THIS SOFTWARE IS PROVIDED BY THE COPYRIGHT HOLDERS AND CONTRIBUTORS "AS IS"
 AND ANY EXPRESS OR IMPLIED WARRANTIES, INCLUDING, BUT NOT LIMITED TO, THE
 IMPLIED WARRANTIES OF MERCHANTABILITY AND FITNESS FOR A PARTICULAR PURPOSE
 ARE DISCLAIMED. IN NO EVENT SHALL THE COPYRIGHT HOLDER OR CONTRIBUTORS BE
 LIABLE FOR ANY DIRECT, INDIRECT, INCIDENTAL, SPECIAL, EXEMPLARY, OR
 CONSEQUENTIAL DAMAGES (INCLUDING, BUT NOT LIMITED TO, PROCUREMENT OF
 SUBSTITUTE GOODS OR SERVICES; LOSS OF USE, DATA, OR PROFITS; OR BUSINESS
 INTERRUPTION) HOWEVER CAUSED AND ON ANY THEORY OF LIABILITY, WHETHER IN
 CONTRACT, STRICT LIABILITY, OR TORT (INCLUDING NEGLIGENCE OR OTHERWISE)
 ARISING IN ANY WAY OUT OF THE USE OF THIS SOFTWARE, EVEN IF ADVISED OF THE
 POSSIBILITY OF SUCH DAMAGE.
 */

#include <cstring>
#include <cstdio>
#include <string>
#include "application_manager/commands/mobile/on_system_request_notification.h"
#include "interfaces/MOBILE_API.h"
#include "utils/file_system.h"
#include "application_manager/application_manager.h"
#include "application_manager/policies/policy_handler_interface.h"

namespace application_manager {

namespace commands {

namespace mobile {

OnSystemRequestNotification::OnSystemRequestNotification(
<<<<<<< HEAD
    const MessageSharedPtr& message, ApplicationManager& application_manager)
    : CommandNotificationImpl(message, application_manager) {}
=======
    const MessageSharedPtr& message)
    : CommandNotificationImpl(message) {}
>>>>>>> 2b17b554

OnSystemRequestNotification::~OnSystemRequestNotification() {}

void OnSystemRequestNotification::Run() {
  LOG4CXX_AUTO_TRACE(logger_);
  using namespace application_manager;
  using namespace mobile_apis;

<<<<<<< HEAD
  ApplicationSharedPtr app = application_manager_.application(connection_key());
=======
  ApplicationSharedPtr app =
      ApplicationManagerImpl::instance()->application(connection_key());
>>>>>>> 2b17b554

  if (!app.valid()) {
    LOG4CXX_ERROR(logger_,
                  "Application with connection key " << connection_key()
                                                     << " is not registered.");
    return;
  }

  RequestType::eType request_type = static_cast<RequestType::eType>(
      (*message_)[strings::msg_params][strings::request_type].asInt());
<<<<<<< HEAD
  const policy::PolicyHandlerInterface& policy_handler =
      application_manager_.GetPolicyHandler();
  if (!policy_handler.IsRequestTypeAllowed(app->policy_app_id(),
                                           request_type)) {
=======

  if (!policy::PolicyHandler::instance()->IsRequestTypeAllowed(
        app->mobile_app_id(), request_type)) {
>>>>>>> 2b17b554
    LOG4CXX_WARN(logger_,
                 "Request type " << request_type
                                 << " is not allowed by policies");
    return;
  }

  if (RequestType::PROPRIETARY == request_type) {
<<<<<<< HEAD
    /* According to requirements:
       "If the requestType = PROPRIETARY, add to mobile API fileType = JSON
        If the requestType = HTTP, add to mobile API fileType = BINARY"
       Also in Genivi SDL we don't save the PT to file - we put it directly in
       binary_data */
=======
/* According to requirements:
   "If the requestType = PROPRIETARY, add to mobile API fileType = JSON
    If the requestType = HTTP, add to mobile API fileType = BINARY"
   Also in Genivi SDL we don't save the PT to file - we put it directly in
   binary_data */

#ifdef EXTENDED_POLICY
    const std::string filename =
        (*message_)[strings::msg_params][strings::file_name].asString();

    BinaryMessage binary_data;
    file_system::ReadBinaryFile(filename, binary_data);
    AddHeader(binary_data);
    (*message_)[strings::params][strings::binary_data] = binary_data;
#endif
>>>>>>> 2b17b554
    (*message_)[strings::msg_params][strings::file_type] = FileType::JSON;
  } else if (RequestType::HTTP == request_type) {
    (*message_)[strings::msg_params][strings::file_type] = FileType::BINARY;
  }

  SendNotification();
}

<<<<<<< HEAD
}  // namespace mobile
=======
#ifdef EXTENDED_POLICY
void OnSystemRequestNotification::AddHeader(BinaryMessage& message) const {
  LOG4CXX_AUTO_TRACE(logger_);
  const int timeout = policy::PolicyHandler::instance()->TimeoutExchange();

  char size_str[24];

  if (0 > sprintf(size_str, "%zu", static_cast<size_t>(message.size()))) {
    memset(size_str, 0, sizeof(size_str));
  }

  char timeout_str[24];
  if (0 > sprintf(timeout_str, "%d", timeout)) {
    memset(timeout_str, 0, sizeof(timeout_str));
  }

  const std::string header =

  "{"
     " \"HTTPRequest\": {"
          "\"headers\": {"
              "\"ContentType\": \"application/json\","
              "\"ConnectTimeout\": " + std::string(timeout_str) + ","
              "\"DoOutput\": true,"
              "\"DoInput\": true,"
              "\"UseCaches\": false,"
              "\"RequestMethod\": \"POST\","
              "\"ReadTimeout\":" + std::string(timeout_str) + ","
              "\"InstanceFollowRedirects\": false,"
              "\"charset\": \"utf-8\","
              "\"Content_Length\": " + std::string(size_str) +
          "},"
          "\"body\": \"" + std::string(message.begin(), message.end()) + "\""
      "}"
  "}";

  message.clear();
  message.assign(header.begin(), header.end());

  LOG4CXX_DEBUG(
      logger_, "Header added: " << std::string(message.begin(), message.end()));
}
#endif

}  //namespace mobile
>>>>>>> 2b17b554

}  // namespace commands

}  // namespace application_manager<|MERGE_RESOLUTION|>--- conflicted
+++ resolved
@@ -46,13 +46,8 @@
 namespace mobile {
 
 OnSystemRequestNotification::OnSystemRequestNotification(
-<<<<<<< HEAD
     const MessageSharedPtr& message, ApplicationManager& application_manager)
     : CommandNotificationImpl(message, application_manager) {}
-=======
-    const MessageSharedPtr& message)
-    : CommandNotificationImpl(message) {}
->>>>>>> 2b17b554
 
 OnSystemRequestNotification::~OnSystemRequestNotification() {}
 
@@ -61,12 +56,7 @@
   using namespace application_manager;
   using namespace mobile_apis;
 
-<<<<<<< HEAD
   ApplicationSharedPtr app = application_manager_.application(connection_key());
-=======
-  ApplicationSharedPtr app =
-      ApplicationManagerImpl::instance()->application(connection_key());
->>>>>>> 2b17b554
 
   if (!app.valid()) {
     LOG4CXX_ERROR(logger_,
@@ -77,16 +67,10 @@
 
   RequestType::eType request_type = static_cast<RequestType::eType>(
       (*message_)[strings::msg_params][strings::request_type].asInt());
-<<<<<<< HEAD
   const policy::PolicyHandlerInterface& policy_handler =
       application_manager_.GetPolicyHandler();
   if (!policy_handler.IsRequestTypeAllowed(app->policy_app_id(),
                                            request_type)) {
-=======
-
-  if (!policy::PolicyHandler::instance()->IsRequestTypeAllowed(
-        app->mobile_app_id(), request_type)) {
->>>>>>> 2b17b554
     LOG4CXX_WARN(logger_,
                  "Request type " << request_type
                                  << " is not allowed by policies");
@@ -94,13 +78,6 @@
   }
 
   if (RequestType::PROPRIETARY == request_type) {
-<<<<<<< HEAD
-    /* According to requirements:
-       "If the requestType = PROPRIETARY, add to mobile API fileType = JSON
-        If the requestType = HTTP, add to mobile API fileType = BINARY"
-       Also in Genivi SDL we don't save the PT to file - we put it directly in
-       binary_data */
-=======
 /* According to requirements:
    "If the requestType = PROPRIETARY, add to mobile API fileType = JSON
     If the requestType = HTTP, add to mobile API fileType = BINARY"
@@ -116,7 +93,6 @@
     AddHeader(binary_data);
     (*message_)[strings::params][strings::binary_data] = binary_data;
 #endif
->>>>>>> 2b17b554
     (*message_)[strings::msg_params][strings::file_type] = FileType::JSON;
   } else if (RequestType::HTTP == request_type) {
     (*message_)[strings::msg_params][strings::file_type] = FileType::BINARY;
@@ -125,9 +101,6 @@
   SendNotification();
 }
 
-<<<<<<< HEAD
-}  // namespace mobile
-=======
 #ifdef EXTENDED_POLICY
 void OnSystemRequestNotification::AddHeader(BinaryMessage& message) const {
   LOG4CXX_AUTO_TRACE(logger_);
@@ -173,7 +146,6 @@
 #endif
 
 }  //namespace mobile
->>>>>>> 2b17b554
 
 }  // namespace commands
 
