/*
 * Copyright (c) 2017, Ford Motor Company
 * All rights reserved.
 *
 * Redistribution and use in source and binary forms, with or without
 * modification, are permitted provided that the following conditions are met:
 *
 * Redistributions of source code must retain the above copyright notice, this
 * list of conditions and the following disclaimer.
 *
 * Redistributions in binary form must reproduce the above copyright notice,
 * this list of conditions and the following
 * disclaimer in the documentation and/or other materials provided with the
 * distribution.
 *
 * Neither the name of the Ford Motor Company nor the names of its contributors
 * may be used to endorse or promote products derived from this software
 * without specific prior written permission.
 *
 * THIS SOFTWARE IS PROVIDED BY THE COPYRIGHT HOLDERS AND CONTRIBUTORS "AS IS"
 * AND ANY EXPRESS OR IMPLIED WARRANTIES, INCLUDING, BUT NOT LIMITED TO, THE
 * IMPLIED WARRANTIES OF MERCHANTABILITY AND FITNESS FOR A PARTICULAR PURPOSE
 * ARE DISCLAIMED. IN NO EVENT SHALL THE COPYRIGHT HOLDER OR CONTRIBUTORS BE
 * LIABLE FOR ANY DIRECT, INDIRECT, INCIDENTAL, SPECIAL, EXEMPLARY, OR
 * CONSEQUENTIAL DAMAGES (INCLUDING, BUT NOT LIMITED TO, PROCUREMENT OF
 * SUBSTITUTE GOODS OR SERVICES; LOSS OF USE, DATA, OR PROFITS; OR BUSINESS
 * INTERRUPTION) HOWEVER CAUSED AND ON ANY THEORY OF LIABILITY, WHETHER IN
 * CONTRACT, STRICT LIABILITY, OR TORT (INCLUDING NEGLIGENCE OR OTHERWISE)
 * ARISING IN ANY WAY OUT OF THE USE OF THIS SOFTWARE, EVEN IF ADVISED OF THE
 * POSSIBILITY OF SUCH DAMAGE.
 */
#include <stdint.h>
#include <memory>
#include <set>
#include <string>
#include <vector>
#include <bson_object.h>

#include "gtest/gtest.h"
#include "application_manager/application.h"
#include "application_manager/application_impl.h"
#include "application_manager/application_manager_impl.h"
#include "application_manager/mock_application.h"
#include "application_manager/mock_application_manager_settings.h"
#include "application_manager/mock_resumption_data.h"
#include "application_manager/mock_rpc_service.h"
#include "application_manager/mock_rpc_plugin_manager.h"
#include "application_manager/resumption/resume_ctrl_impl.h"
#include "application_manager/test/include/application_manager/mock_message_helper.h"
#include "connection_handler/mock_connection_handler.h"
#include "hmi_message_handler/mock_hmi_message_handler.h"
#include "media_manager/mock_media_manager.h"
#include "policy/mock_policy_settings.h"
#include "policy/usage_statistics/mock_statistics_manager.h"
#include "protocol/bson_object_keys.h"
#include "protocol_handler/mock_session_observer.h"
#include "protocol_handler/mock_protocol_handler.h"
#include "utils/custom_string.h"
#include "utils/file_system.h"
#include "utils/lock.h"
#include "utils/make_shared.h"
#include "utils/push_log.h"
#include "encryption/hashing.h"

namespace test {
namespace components {
namespace application_manager_test {

namespace am = application_manager;
namespace policy_test = test::components::policy_handler_test;
namespace con_test = connection_handler_test;

using testing::_;
using ::testing::An;
using ::testing::Matcher;
using ::testing::ByRef;
using ::testing::DoAll;
using ::testing::Mock;
using ::testing::Return;
using ::testing::ReturnRef;
using ::testing::NiceMock;
using ::testing::SaveArg;
using ::testing::SetArgPointee;

using namespace application_manager;

// custom action to call a member function with 4 arguments
ACTION_P6(InvokeMemberFuncWithArg4, ptr, memberFunc, a, b, c, d) {
  (ptr->*memberFunc)(a, b, c, d);
}

namespace {
const std::string kDirectoryName = "./test_storage";
const uint32_t kTimeout = 10000u;
connection_handler::DeviceHandle kDeviceId = 12345u;
const std::string kAppId = "someID";
const uint32_t kConnectionKey = 1232u;
const std::string kAppName = "appName";
}  // namespace

class ApplicationManagerImplTest : public ::testing::Test {
 public:
  ApplicationManagerImplTest()
      : app_id_(0u)
      , mock_storage_(
            ::utils::MakeShared<NiceMock<resumption_test::MockResumptionData> >(
                mock_app_mngr_))
      , mock_rpc_service_(new MockRPCService)
      , mock_message_helper_(
            application_manager::MockMessageHelper::message_helper_mock())

  {
    logger::create_log_message_loop_thread();
    Mock::VerifyAndClearExpectations(mock_message_helper_);
  }
  ~ApplicationManagerImplTest() {
    Mock::VerifyAndClearExpectations(mock_message_helper_);
  }

 protected:
  void SetUp() OVERRIDE {
    CreateAppManager();
    ON_CALL(mock_connection_handler_, GetDataOnSessionKey(_, _, _, &kDeviceId))
        .WillByDefault(DoAll(SetArgPointee<3u>(app_id_), Return(0)));
    ON_CALL(mock_connection_handler_, get_session_observer())
        .WillByDefault(ReturnRef(mock_session_observer_));
    app_manager_impl_->SetRPCService(mock_rpc_service_);
    app_manager_impl_->resume_controller().set_resumption_storage(
        mock_storage_);
    app_manager_impl_->set_connection_handler(&mock_connection_handler_);
  }

  void CreateAppManager() {
    const uint8_t expected_tread_pool_size = 2u;
    const uint8_t stop_streaming_timeout = 1u;

    ON_CALL(mock_application_manager_settings_, thread_pool_size())
        .WillByDefault(Return(expected_tread_pool_size));
    ON_CALL(mock_application_manager_settings_, app_icons_folder())
        .WillByDefault(ReturnRef(kDirectoryName));
    ON_CALL(mock_application_manager_settings_, app_storage_folder())
        .WillByDefault(ReturnRef(kDirectoryName));
    ON_CALL(mock_application_manager_settings_, launch_hmi())
        .WillByDefault(Return(false));
    ON_CALL(mock_application_manager_settings_, stop_streaming_timeout())
        .WillByDefault(Return(stop_streaming_timeout));
    ON_CALL(mock_application_manager_settings_, default_timeout())
        .WillByDefault(ReturnRef(kTimeout));
    ON_CALL(mock_application_manager_settings_,
            application_list_update_timeout()).WillByDefault(Return(kTimeout));

    app_manager_impl_.reset(new am::ApplicationManagerImpl(
        mock_application_manager_settings_, mock_policy_settings_));
    mock_app_ptr_ = utils::SharedPtr<MockApplication>(new MockApplication());
    app_manager_impl_->set_protocol_handler(&mock_protocol_handler_);
    ASSERT_TRUE(app_manager_impl_.get());
    ASSERT_TRUE(mock_app_ptr_.get());
  }

  void AddMockApplication() {
    app_manager_impl_->AddMockApplication(mock_app_ptr_);
  }

  void SetCommonExpectationOnAppReconnection(
      const connection_handler::DeviceHandle new_device_id,
      const uint32_t new_application_id,
      const std::string& mac_address) {
    EXPECT_CALL(
        mock_session_observer_,
        GetDataOnSessionKey(new_application_id,
                            _,
                            _,
                            testing::An<connection_handler::DeviceHandle*>()))
        .WillOnce(DoAll(SetArgPointee<3u>(new_device_id), Return(0)));

    const std::string connection_type = "MyConnectionType";
    EXPECT_CALL(
        mock_session_observer_,
        GetDataOnDeviceID(
            ::testing::Matcher<connection_handler::DeviceHandle>(new_device_id),
            _,
            _,
            _,
            _))
        .WillOnce(DoAll(SetArgPointee<3u>(mac_address),
                        SetArgPointee<4u>(connection_type),
                        Return(0)));
  }
<<<<<<< HEAD

  bool CheckResumptionRequiredTransportAvailableTest(
      smart_objects::SmartObject* app_types_array,
      connection_handler::DeviceHandle primary_device_handle,
      std::string primary_transport_device_string,
      connection_handler::DeviceHandle secondary_device_handle,
      std::string secondary_transport_device_string);

=======
  uint32_t app_id_;
>>>>>>> ba1da7bc
  NiceMock<policy_test::MockPolicySettings> mock_policy_settings_;
  utils::SharedPtr<NiceMock<resumption_test::MockResumptionData> >
      mock_storage_;

  std::unique_ptr<rpc_service::RPCService> mock_rpc_service_;
  NiceMock<con_test::MockConnectionHandler> mock_connection_handler_;
  NiceMock<protocol_handler_test::MockSessionObserver> mock_session_observer_;
  NiceMock<MockApplicationManagerSettings> mock_application_manager_settings_;
  application_manager_test::MockApplicationManager mock_app_mngr_;
  std::auto_ptr<am::ApplicationManagerImpl> app_manager_impl_;
  application_manager::MockMessageHelper* mock_message_helper_;

  utils::SharedPtr<MockApplication> mock_app_ptr_;
  NiceMock<protocol_handler_test::MockProtocolHandler> mock_protocol_handler_;
};

TEST_F(ApplicationManagerImplTest, ProcessQueryApp_ExpectSuccess) {
  using namespace NsSmartDeviceLink::NsSmartObjects;
  SmartObject app_data;
  const uint32_t connection_key = 65537u;
  app_data[am::json::name] = "application_manager_test";
  app_data[am::json::appId] = app_id_;
  app_data[am::json::android] = "bucket";
  app_data[am::json::android][am::json::packageName] = "com.android.test";
  smart_objects::SmartObject sm_object(SmartType_Map);
  sm_object[am::json::response][0] = app_data;
  SmartObjectSPtr sptr = MakeShared<SmartObject>(sm_object);

  ON_CALL(*mock_message_helper_, CreateModuleInfoSO(_, _))
      .WillByDefault(Return(sptr));
  ON_CALL(*mock_message_helper_, CreateNegativeResponse(_, _, _, _))
      .WillByDefault(Return(sptr));
  app_manager_impl_->ProcessQueryApp(sm_object, connection_key);
}

TEST_F(ApplicationManagerImplTest,
       SubscribeAppForWayPoints_ExpectSubscriptionApp) {
  auto app_ptr =
      ApplicationSharedPtr::static_pointer_cast<am::Application>(mock_app_ptr_);
  app_manager_impl_->SubscribeAppForWayPoints(app_ptr);
  EXPECT_TRUE(app_manager_impl_->IsAppSubscribedForWayPoints(app_ptr));
}

TEST_F(ApplicationManagerImplTest,
       UnsubscribeAppForWayPoints_ExpectUnsubscriptionApp) {
  auto app_ptr =
      ApplicationSharedPtr::static_pointer_cast<am::Application>(mock_app_ptr_);
  app_manager_impl_->SubscribeAppForWayPoints(app_ptr);
  EXPECT_TRUE(app_manager_impl_->IsAppSubscribedForWayPoints(app_ptr));
  app_manager_impl_->UnsubscribeAppFromWayPoints(app_ptr);
  EXPECT_FALSE(app_manager_impl_->IsAppSubscribedForWayPoints(app_ptr));
  const std::set<int32_t> result =
      app_manager_impl_->GetAppsSubscribedForWayPoints();
  EXPECT_TRUE(result.empty());
}

TEST_F(
    ApplicationManagerImplTest,
    IsAnyAppSubscribedForWayPoints_SubcribeAppForWayPoints_ExpectCorrectResult) {
  EXPECT_FALSE(app_manager_impl_->IsAnyAppSubscribedForWayPoints());
  app_manager_impl_->SubscribeAppForWayPoints(app_id_);
  EXPECT_TRUE(app_manager_impl_->IsAnyAppSubscribedForWayPoints());
}

TEST_F(
    ApplicationManagerImplTest,
    GetAppsSubscribedForWayPoints_SubcribeAppForWayPoints_ExpectCorrectResult) {
  auto app_ptr =
      ApplicationSharedPtr::static_pointer_cast<am::Application>(mock_app_ptr_);
  app_manager_impl_->SubscribeAppForWayPoints(app_ptr);
  std::set<int32_t> result = app_manager_impl_->GetAppsSubscribedForWayPoints();
  EXPECT_EQ(1u, result.size());
  EXPECT_TRUE(result.find(app_ptr) != result.end());
}

TEST_F(ApplicationManagerImplTest, OnServiceStartedCallback_RpcService) {
  AddMockApplication();

  const connection_handler::DeviceHandle device_handle = 0;
  const protocol_handler::ServiceType service_type =
      protocol_handler::ServiceType::kRpc;
  const int32_t session_key = 123;
  EXPECT_CALL(*mock_app_ptr_, app_id()).WillRepeatedly(Return(session_key));

  bool result = false;
  std::vector<std::string> rejected_params;
  EXPECT_CALL(mock_connection_handler_, NotifyServiceStartedResult(_, _, _))
      .WillOnce(DoAll(SaveArg<1>(&result), SaveArg<2>(&rejected_params)));

  app_manager_impl_->OnServiceStartedCallback(
      device_handle, session_key, service_type, NULL);

  // check: return value is true and list is empty
  EXPECT_TRUE(result);
  EXPECT_TRUE(rejected_params.empty());
}

TEST_F(ApplicationManagerImplTest, OnServiceStartedCallback_UnknownApp) {
  AddMockApplication();

  const connection_handler::DeviceHandle device_handle = 0;
  const protocol_handler::ServiceType service_type =
      protocol_handler::ServiceType::kInvalidServiceType;
  const int32_t session_key = 123;
  EXPECT_CALL(*mock_app_ptr_, app_id()).WillRepeatedly(Return(456));

  bool result = false;
  std::vector<std::string> rejected_params;
  EXPECT_CALL(mock_connection_handler_, NotifyServiceStartedResult(_, _, _))
      .WillOnce(DoAll(SaveArg<1>(&result), SaveArg<2>(&rejected_params)));

  app_manager_impl_->OnServiceStartedCallback(
      device_handle, session_key, service_type, NULL);

  // check: return value is false and list is empty
  EXPECT_FALSE(result);
  EXPECT_TRUE(rejected_params.empty());
}

TEST_F(ApplicationManagerImplTest, OnServiceStartedCallback_UnknownService) {
  AddMockApplication();

  const connection_handler::DeviceHandle device_handle = 0;
  const protocol_handler::ServiceType service_type =
      protocol_handler::ServiceType::kInvalidServiceType;
  const int32_t session_key = 123;
  EXPECT_CALL(*mock_app_ptr_, app_id()).WillRepeatedly(Return(session_key));

  bool result = false;
  std::vector<std::string> rejected_params;
  EXPECT_CALL(mock_connection_handler_, NotifyServiceStartedResult(_, _, _))
      .WillOnce(DoAll(SaveArg<1>(&result), SaveArg<2>(&rejected_params)));

  app_manager_impl_->OnServiceStartedCallback(
      device_handle, session_key, service_type, NULL);

  // check: return value is false and list is empty
  EXPECT_FALSE(result);
  EXPECT_TRUE(rejected_params.empty());
}

TEST_F(ApplicationManagerImplTest, OnServiceStartedCallback_VideoServiceStart) {
  AddMockApplication();

  const connection_handler::DeviceHandle device_handle = 0;
  const protocol_handler::ServiceType service_type =
      protocol_handler::ServiceType::kMobileNav;
  const int32_t session_key = 123;
  EXPECT_CALL(*mock_app_ptr_, app_id()).WillRepeatedly(Return(session_key));
  EXPECT_CALL(*mock_app_ptr_, is_navi()).WillRepeatedly(Return(true));
  EXPECT_CALL(*mock_app_ptr_, hmi_level())
      .WillRepeatedly(Return(mobile_apis::HMILevel::HMI_FULL));

  bool result = false;
  std::vector<std::string> rejected_params;
  EXPECT_CALL(mock_connection_handler_, NotifyServiceStartedResult(_, _, _))
      .WillOnce(DoAll(SaveArg<1>(&result), SaveArg<2>(&rejected_params)));

  // check: SetVideoConfig() should not be called, StartStreaming() is called
  EXPECT_CALL(*mock_app_ptr_, SetVideoConfig(_, _)).Times(0);
  EXPECT_CALL(*mock_app_ptr_, StartStreaming(service_type)).WillOnce(Return());

  app_manager_impl_->OnServiceStartedCallback(
      device_handle, session_key, service_type, NULL);

  // check: return value is true and list is empty
  EXPECT_TRUE(result);
  EXPECT_TRUE(rejected_params.empty());
}

TEST_F(ApplicationManagerImplTest,
       OnServiceStartedCallback_VideoServiceNotStart1) {
  AddMockApplication();

  const connection_handler::DeviceHandle device_handle = 0;
  const protocol_handler::ServiceType service_type =
      protocol_handler::ServiceType::kMobileNav;
  const int32_t session_key = 123;
  EXPECT_CALL(*mock_app_ptr_, app_id()).WillRepeatedly(Return(session_key));
  // is_navi() is false
  EXPECT_CALL(*mock_app_ptr_, is_navi()).WillRepeatedly(Return(false));
  EXPECT_CALL(*mock_app_ptr_, hmi_level())
      .WillRepeatedly(Return(mobile_apis::HMILevel::HMI_FULL));

  bool result = false;
  std::vector<std::string> rejected_params;
  EXPECT_CALL(mock_connection_handler_, NotifyServiceStartedResult(_, _, _))
      .WillOnce(DoAll(SaveArg<1>(&result), SaveArg<2>(&rejected_params)));

  // check: SetVideoConfig() and StartStreaming() should not be called
  EXPECT_CALL(*mock_app_ptr_, SetVideoConfig(_, _)).Times(0);
  EXPECT_CALL(*mock_app_ptr_, StartStreaming(service_type)).Times(0);

  app_manager_impl_->OnServiceStartedCallback(
      device_handle, session_key, service_type, NULL);

  // check: return value is false and list is empty
  EXPECT_FALSE(result);
  EXPECT_TRUE(rejected_params.empty());
}

TEST_F(ApplicationManagerImplTest,
       OnServiceStartedCallback_VideoServiceNotStart2) {
  AddMockApplication();

  const connection_handler::DeviceHandle device_handle = 0;
  const protocol_handler::ServiceType service_type =
      protocol_handler::ServiceType::kMobileNav;
  const int32_t session_key = 123;
  EXPECT_CALL(*mock_app_ptr_, app_id()).WillRepeatedly(Return(session_key));
  EXPECT_CALL(*mock_app_ptr_, is_navi()).WillRepeatedly(Return(true));
  // HMI level is not FULL nor LIMITED
  EXPECT_CALL(*mock_app_ptr_, hmi_level())
      .WillRepeatedly(Return(mobile_apis::HMILevel::HMI_BACKGROUND));

  bool result = false;
  std::vector<std::string> rejected_params;
  EXPECT_CALL(mock_connection_handler_, NotifyServiceStartedResult(_, _, _))
      .WillOnce(DoAll(SaveArg<1>(&result), SaveArg<2>(&rejected_params)));

  // check: SetVideoConfig() and StartStreaming() should not be called
  EXPECT_CALL(*mock_app_ptr_, SetVideoConfig(_, _)).Times(0);
  EXPECT_CALL(*mock_app_ptr_, StartStreaming(service_type)).Times(0);

  app_manager_impl_->OnServiceStartedCallback(
      device_handle, session_key, service_type, NULL);

  // check: return value is false and list is empty
  EXPECT_FALSE(result);
  EXPECT_TRUE(rejected_params.empty());
}

TEST_F(ApplicationManagerImplTest,
       OnServiceStartedCallback_VideoSetConfig_SUCCESS) {
  AddMockApplication();

  const connection_handler::DeviceHandle device_handle = 0;
  const protocol_handler::ServiceType service_type =
      protocol_handler::ServiceType::kMobileNav;
  const int32_t session_key = 123;
  EXPECT_CALL(*mock_app_ptr_, app_id()).WillRepeatedly(Return(session_key));
  EXPECT_CALL(*mock_app_ptr_, is_navi()).WillRepeatedly(Return(true));
  EXPECT_CALL(*mock_app_ptr_, hmi_level())
      .WillRepeatedly(Return(mobile_apis::HMILevel::HMI_LIMITED));

  bool result = false;
  std::vector<std::string> rejected_params;
  EXPECT_CALL(mock_connection_handler_, NotifyServiceStartedResult(_, _, _))
      .WillOnce(DoAll(SaveArg<1>(&result), SaveArg<2>(&rejected_params)));

  BsonObject input_params;
  bson_object_initialize_default(&input_params);
  char protocol_version[] = "1.0.0";
  bson_object_put_string(&input_params,
                         protocol_handler::strings::protocol_version,
                         protocol_version);
  bson_object_put_int64(&input_params, protocol_handler::strings::mtu, 100);
  char protocol_name[] = "RTP";
  bson_object_put_string(
      &input_params, protocol_handler::strings::video_protocol, protocol_name);
  char codec_name[] = "VP9";
  bson_object_put_string(
      &input_params, protocol_handler::strings::video_codec, codec_name);
  bson_object_put_int32(&input_params, protocol_handler::strings::height, 640);
  bson_object_put_int32(&input_params, protocol_handler::strings::width, 480);

  smart_objects::SmartObject converted_params(smart_objects::SmartType_Map);
  converted_params[strings::protocol] =
      hmi_apis::Common_VideoStreamingProtocol::RTP;
  converted_params[strings::codec] = hmi_apis::Common_VideoStreamingCodec::VP9;
  converted_params[strings::height] = 640;
  converted_params[strings::width] = 480;

  std::vector<std::string> empty;

  // check: SetVideoConfig() and StartStreaming() are called
  EXPECT_CALL(*mock_app_ptr_, SetVideoConfig(service_type, converted_params))
      .WillOnce(DoAll(InvokeMemberFuncWithArg4(
                          app_manager_impl_.get(),
                          &ApplicationManagerImpl::OnStreamingConfigured,
                          session_key,
                          service_type,
                          true,
                          ByRef(empty)),
                      Return(true)));
  EXPECT_CALL(*mock_app_ptr_, StartStreaming(service_type)).WillOnce(Return());

  app_manager_impl_->OnServiceStartedCallback(
      device_handle, session_key, service_type, &input_params);

  // check: return value is true and list is empty
  EXPECT_TRUE(result);
  EXPECT_TRUE(rejected_params.empty());
}

static bool ValidateList(std::vector<std::string>& expected,
                         std::vector<std::string>& actual) {
  if (expected.size() != actual.size()) {
    return false;
  }
  for (unsigned int i = 0; i < expected.size(); i++) {
    std::string& param = expected[i];
    unsigned int j;
    for (j = 0; j < actual.size(); j++) {
      if (param == actual[j]) {
        break;
      }
    }
    if (j == actual.size()) {
      // not found
      return false;
    }
  }
  return true;
}

TEST_F(ApplicationManagerImplTest,
       OnServiceStartedCallback_VideoSetConfig_FAILURE) {
  AddMockApplication();

  const connection_handler::DeviceHandle device_handle = 0;
  const protocol_handler::ServiceType service_type =
      protocol_handler::ServiceType::kMobileNav;
  const int32_t session_key = 123;
  EXPECT_CALL(*mock_app_ptr_, app_id()).WillRepeatedly(Return(session_key));
  EXPECT_CALL(*mock_app_ptr_, is_navi()).WillRepeatedly(Return(true));
  EXPECT_CALL(*mock_app_ptr_, hmi_level())
      .WillRepeatedly(Return(mobile_apis::HMILevel::HMI_FULL));

  bool result = false;
  std::vector<std::string> rejected_params;
  EXPECT_CALL(mock_connection_handler_, NotifyServiceStartedResult(_, _, _))
      .WillOnce(DoAll(SaveArg<1>(&result), SaveArg<2>(&rejected_params)));

  BsonObject input_params;
  bson_object_initialize_default(&input_params);
  char protocol_version[] = "1.0.0";
  bson_object_put_string(&input_params,
                         protocol_handler::strings::protocol_version,
                         protocol_version);
  bson_object_put_int64(&input_params, protocol_handler::strings::mtu, 100);
  char protocol_name[] = "RTP";
  bson_object_put_string(
      &input_params, protocol_handler::strings::video_protocol, protocol_name);
  char codec_name[] = "VP9";
  bson_object_put_string(
      &input_params, protocol_handler::strings::video_codec, codec_name);
  bson_object_put_int32(&input_params, protocol_handler::strings::height, 640);
  bson_object_put_int32(&input_params, protocol_handler::strings::width, 480);

  smart_objects::SmartObject converted_params(smart_objects::SmartType_Map);
  converted_params[strings::protocol] =
      hmi_apis::Common_VideoStreamingProtocol::RTP;
  converted_params[strings::codec] = hmi_apis::Common_VideoStreamingCodec::VP9;
  converted_params[strings::height] = 640;
  converted_params[strings::width] = 480;

  std::vector<std::string> rejected_list;
  rejected_list.push_back(std::string("protocol"));
  rejected_list.push_back(std::string("codec"));

  // simulate HMI returning negative response
  EXPECT_CALL(*mock_app_ptr_, SetVideoConfig(service_type, converted_params))
      .WillOnce(DoAll(InvokeMemberFuncWithArg4(
                          app_manager_impl_.get(),
                          &ApplicationManagerImpl::OnStreamingConfigured,
                          session_key,
                          service_type,
                          false,
                          ByRef(rejected_list)),
                      Return(true)));

  // check: StartStreaming() should not be called
  EXPECT_CALL(*mock_app_ptr_, StartStreaming(service_type)).Times(0);

  app_manager_impl_->OnServiceStartedCallback(
      device_handle, session_key, service_type, &input_params);

  // check: return value is false
  EXPECT_FALSE(result);

  // check: rejected param list contains "videoProtocol" and "videoCodec"
  ASSERT_EQ(2u, rejected_params.size());
  std::vector<std::string> expected_list;
  expected_list.push_back(
      std::string(protocol_handler::strings::video_protocol));
  expected_list.push_back(std::string(protocol_handler::strings::video_codec));
  ASSERT_TRUE(ValidateList(expected_list, rejected_params));
}

TEST_F(ApplicationManagerImplTest,
       OnServiceStartedCallback_VideoServiceWithoutVideoParams) {
  AddMockApplication();

  const connection_handler::DeviceHandle device_handle = 0;
  const protocol_handler::ServiceType service_type =
      protocol_handler::ServiceType::kMobileNav;
  const int32_t session_key = 123;
  EXPECT_CALL(*mock_app_ptr_, app_id()).WillRepeatedly(Return(session_key));
  EXPECT_CALL(*mock_app_ptr_, is_navi()).WillRepeatedly(Return(true));
  EXPECT_CALL(*mock_app_ptr_, hmi_level())
      .WillRepeatedly(Return(mobile_apis::HMILevel::HMI_FULL));

  bool result = false;
  std::vector<std::string> rejected_params;
  EXPECT_CALL(mock_connection_handler_, NotifyServiceStartedResult(_, _, _))
      .WillOnce(DoAll(SaveArg<1>(&result), SaveArg<2>(&rejected_params)));

  BsonObject input_params;
  bson_object_initialize_default(&input_params);
  char protocol_version[] = "1.0.0";
  bson_object_put_string(&input_params, "protocolVersion", protocol_version);
  bson_object_put_int64(&input_params, "mtu", 100);

  // check: SetVideoConfig() should not be called, StartStreaming() is called
  EXPECT_CALL(*mock_app_ptr_, SetVideoConfig(_, _)).Times(0);
  EXPECT_CALL(*mock_app_ptr_, StartStreaming(service_type)).WillOnce(Return());

  app_manager_impl_->OnServiceStartedCallback(
      device_handle, session_key, service_type, &input_params);

  // check: return value is true and list is empty
  EXPECT_TRUE(result);
  EXPECT_TRUE(rejected_params.empty());
}

TEST_F(ApplicationManagerImplTest, OnServiceStartedCallback_AudioServiceStart) {
  AddMockApplication();

  const connection_handler::DeviceHandle device_handle = 0;
  const protocol_handler::ServiceType service_type =
      protocol_handler::ServiceType::kAudio;
  const int32_t session_key = 123;
  EXPECT_CALL(*mock_app_ptr_, app_id()).WillRepeatedly(Return(session_key));
  EXPECT_CALL(*mock_app_ptr_, is_navi()).WillRepeatedly(Return(true));
  EXPECT_CALL(*mock_app_ptr_, hmi_level())
      .WillRepeatedly(Return(mobile_apis::HMILevel::HMI_FULL));

  bool result = false;
  std::vector<std::string> rejected_params;
  EXPECT_CALL(mock_connection_handler_, NotifyServiceStartedResult(_, _, _))
      .WillOnce(DoAll(SaveArg<1>(&result), SaveArg<2>(&rejected_params)));

  // check: SetVideoConfig() should not be called, StartStreaming() is called
  EXPECT_CALL(*mock_app_ptr_, SetVideoConfig(_, _)).Times(0);
  EXPECT_CALL(*mock_app_ptr_, StartStreaming(service_type)).WillOnce(Return());

  app_manager_impl_->OnServiceStartedCallback(
      device_handle, session_key, service_type, NULL);

  // check: return value is true and list is empty
  EXPECT_TRUE(result);
  EXPECT_TRUE(rejected_params.empty());
}

TEST_F(ApplicationManagerImplTest,
       OnServiceStartedCallback_AudioServiceWithParams) {
  AddMockApplication();

  const connection_handler::DeviceHandle device_handle = 0;
  const protocol_handler::ServiceType service_type =
      protocol_handler::ServiceType::kAudio;
  const int32_t session_key = 123;
  EXPECT_CALL(*mock_app_ptr_, app_id()).WillRepeatedly(Return(session_key));
  EXPECT_CALL(*mock_app_ptr_, is_navi()).WillRepeatedly(Return(true));
  EXPECT_CALL(*mock_app_ptr_, hmi_level())
      .WillRepeatedly(Return(mobile_apis::HMILevel::HMI_FULL));

  bool result = false;
  std::vector<std::string> rejected_params;
  EXPECT_CALL(mock_connection_handler_, NotifyServiceStartedResult(_, _, _))
      .WillOnce(DoAll(SaveArg<1>(&result), SaveArg<2>(&rejected_params)));

  BsonObject input_params;
  bson_object_initialize_default(&input_params);
  char protocol_version[] = "1.0.0";
  bson_object_put_string(&input_params,
                         protocol_handler::strings::protocol_version,
                         protocol_version);
  bson_object_put_int64(&input_params, protocol_handler::strings::mtu, 100);
  char protocol_name[] = "RTP";
  bson_object_put_string(
      &input_params, protocol_handler::strings::video_protocol, protocol_name);
  char codec_name[] = "VP9";
  bson_object_put_string(
      &input_params, protocol_handler::strings::video_codec, codec_name);
  bson_object_put_int32(&input_params, protocol_handler::strings::height, 640);
  bson_object_put_int32(&input_params, protocol_handler::strings::width, 480);

  // check: SetVideoConfig() should not be called, StartStreaming() is called
  EXPECT_CALL(*mock_app_ptr_, SetVideoConfig(_, _)).Times(0);
  EXPECT_CALL(*mock_app_ptr_, StartStreaming(service_type)).WillOnce(Return());

  app_manager_impl_->OnServiceStartedCallback(
      device_handle, session_key, service_type, &input_params);

  // check: return value is true and list is empty
  EXPECT_TRUE(result);
  EXPECT_TRUE(rejected_params.empty());
}

TEST_F(ApplicationManagerImplTest,
       OnSecondaryTransportStartedCallback_BeforeAppRegistration) {
  const connection_handler::DeviceHandle device_handle = 1;
  const int32_t session_key = 123;

  // make sure that BC.UpdateAppList is not invoked
  EXPECT_CALL(*mock_message_helper_,
              CreateModuleInfoSO(
                  hmi_apis::FunctionID::BasicCommunication_UpdateAppList, _))
      .Times(0);

  app_manager_impl_->OnSecondaryTransportStartedCallback(device_handle,
                                                         session_key);
}

TEST_F(ApplicationManagerImplTest,
       OnSecondaryTransportStartedCallback_AfterAppRegistration) {
  using namespace NsSmartDeviceLink::NsSmartObjects;

  AddMockApplication();
  EXPECT_CALL(*mock_app_ptr_, app_id()).WillRepeatedly(Return(app_id_));

  const connection_handler::DeviceHandle device_handle = 1;
  const int32_t session_key = app_id_;

  EXPECT_CALL(*mock_app_ptr_, set_secondary_device(device_handle)).Times(1);
  // called by ResumeCtrlImpl::RetryResumption()
  EXPECT_CALL(*mock_app_ptr_, deferred_resumption_hmi_level())
      .WillOnce(Return(mobile_api::HMILevel::eType::INVALID_ENUM));

  smart_objects::SmartObject dummy_object(SmartType_Map);
  SmartObjectSPtr sptr = MakeShared<SmartObject>(dummy_object);

  EXPECT_CALL(*mock_message_helper_,
              CreateModuleInfoSO(
                  hmi_apis::FunctionID::BasicCommunication_UpdateAppList, _))
      .WillOnce(Return(sptr));

  app_manager_impl_->OnSecondaryTransportStartedCallback(device_handle,
                                                         session_key);
}

TEST_F(ApplicationManagerImplTest,
       OnSecondaryTransportEndedCallback_AfterAppRegistration) {
  using namespace NsSmartDeviceLink::NsSmartObjects;

  const connection_handler::DeviceHandle device_handle = 1;
  const int32_t session_key = app_id_;

  AddMockApplication();
  EXPECT_CALL(*mock_app_ptr_, app_id()).WillRepeatedly(Return(app_id_));
  EXPECT_CALL(*mock_app_ptr_, secondary_device())
      .WillRepeatedly(Return(device_handle));

  EXPECT_CALL(*mock_app_ptr_, set_secondary_device(0)).Times(1);

  smart_objects::SmartObject dummy_object(SmartType_Map);
  SmartObjectSPtr sptr = MakeShared<SmartObject>(dummy_object);

  EXPECT_CALL(*mock_message_helper_,
              CreateModuleInfoSO(
                  hmi_apis::FunctionID::BasicCommunication_UpdateAppList, _))
      .WillOnce(Return(sptr));

  app_manager_impl_->OnSecondaryTransportEndedCallback(session_key);
}

TEST_F(ApplicationManagerImplTest,
       OnSecondaryTransportEndedCallback_BeforeAppRegistration) {
  const int32_t session_key = app_id_;

  // make sure that BC.UpdateAppList is not invoked
  EXPECT_CALL(*mock_message_helper_,
              CreateModuleInfoSO(
                  hmi_apis::FunctionID::BasicCommunication_UpdateAppList, _))
      .Times(0);

  app_manager_impl_->OnSecondaryTransportEndedCallback(session_key);
}

TEST_F(ApplicationManagerImplTest,
       OnDeviceSwitchingStart_ExpectPutAppsInWaitList) {
  utils::SharedPtr<MockApplication> switching_app_ptr =
      utils::MakeShared<MockApplication>();

  const std::string switching_device_id = "switching";
  const std::string switching_device_id_hash =
      encryption::MakeHash(switching_device_id);
  app_manager_impl_->AddMockApplication(switching_app_ptr);
  EXPECT_CALL(*switching_app_ptr, mac_address())
      .WillRepeatedly(ReturnRef(switching_device_id_hash));

  const std::string policy_app_id_switch = "abc";
  EXPECT_CALL(*switching_app_ptr, policy_app_id())
      .WillRepeatedly(Return(policy_app_id_switch));

  const auto hmi_level_switching_app = mobile_apis::HMILevel::HMI_FULL;
  EXPECT_CALL(*switching_app_ptr, hmi_level())
      .WillRepeatedly(Return(hmi_level_switching_app));

  utils::SharedPtr<MockApplication> nonswitching_app_ptr =
      utils::MakeShared<MockApplication>();

  const std::string nonswitching_device_id = "nonswitching";
  const std::string nonswitching_device_id_hash =
      encryption::MakeHash(nonswitching_device_id);
  app_manager_impl_->AddMockApplication(nonswitching_app_ptr);
  EXPECT_CALL(*nonswitching_app_ptr, mac_address())
      .WillRepeatedly(ReturnRef(nonswitching_device_id_hash));

  const std::string policy_app_id_nonswitch = "efg";
  EXPECT_CALL(*nonswitching_app_ptr, policy_app_id())
      .WillRepeatedly(Return(policy_app_id_nonswitch));

  const auto hmi_level_nonswitching_app = mobile_apis::HMILevel::HMI_LIMITED;
  EXPECT_CALL(*nonswitching_app_ptr, hmi_level())
      .WillRepeatedly(Return(hmi_level_nonswitching_app));

  // Act
  const connection_handler::DeviceHandle switching_handle = 1;
  const connection_handler::Device switching_device(
      switching_handle, "switching_device", switching_device_id, "BLUETOOTH");

  const connection_handler::DeviceHandle non_switching_handle = 2;
  const connection_handler::Device non_switching_device(non_switching_handle,
                                                        "non_switching_device",
                                                        nonswitching_device_id,
                                                        "USB");

  EXPECT_CALL(*mock_message_helper_, CreateDeviceListSO(_, _, _))
      .WillOnce(Return(smart_objects::SmartObjectSPtr()));
  app_manager_impl_->OnDeviceSwitchingStart(switching_device,
                                            non_switching_device);
  EXPECT_TRUE(app_manager_impl_->IsAppInReconnectMode(policy_app_id_switch));
  EXPECT_FALSE(
      app_manager_impl_->IsAppInReconnectMode(policy_app_id_nonswitch));
}

TEST_F(ApplicationManagerImplTest,
       OnDeviceSwitchingFinish_ExpectUnregisterAppsInWaitList) {
  utils::SharedPtr<MockApplication> switching_app_ptr =
      utils::MakeShared<MockApplication>();

  plugin_manager::MockRPCPluginManager* mock_rpc_plugin_manager =
      new plugin_manager::MockRPCPluginManager;
  std::unique_ptr<plugin_manager::RPCPluginManager> mock_rpc_plugin_manager_ptr(
      mock_rpc_plugin_manager);
  app_manager_impl_->SetPluginManager(mock_rpc_plugin_manager_ptr);

  const std::string switching_device_id = "switching";
  const std::string switching_device_id_hash =
      encryption::MakeHash(switching_device_id);
  app_manager_impl_->AddMockApplication(switching_app_ptr);
  EXPECT_CALL(*switching_app_ptr, mac_address())
      .WillRepeatedly(ReturnRef(switching_device_id_hash));

  const std::string policy_app_id_switch = "abc";
  EXPECT_CALL(*switching_app_ptr, policy_app_id())
      .WillRepeatedly(Return(policy_app_id_switch));

  const auto hmi_level_switching_app = mobile_apis::HMILevel::HMI_FULL;
  EXPECT_CALL(*switching_app_ptr, hmi_level())
      .WillRepeatedly(Return(hmi_level_switching_app));

  utils::SharedPtr<MockApplication> nonswitching_app_ptr =
      utils::MakeShared<MockApplication>();

  const std::string nonswitching_device_id = "nonswitching";
  const std::string nonswitching_device_id_hash =
      encryption::MakeHash(nonswitching_device_id);
  app_manager_impl_->AddMockApplication(nonswitching_app_ptr);
  EXPECT_CALL(*nonswitching_app_ptr, mac_address())
      .WillRepeatedly(ReturnRef(nonswitching_device_id_hash));

  const std::string policy_app_id_nonswitch = "efg";
  EXPECT_CALL(*nonswitching_app_ptr, policy_app_id())
      .WillRepeatedly(Return(policy_app_id_nonswitch));

  const auto hmi_level_nonswitching_app = mobile_apis::HMILevel::HMI_LIMITED;
  EXPECT_CALL(*nonswitching_app_ptr, hmi_level())
      .WillRepeatedly(Return(hmi_level_nonswitching_app));

  // Act
  const connection_handler::DeviceHandle switching_handle = 1;
  const connection_handler::Device switching_device(
      switching_handle, "switching_device", switching_device_id, "BLUETOOTH");

  const connection_handler::DeviceHandle non_switching_handle = 2;
  const connection_handler::Device non_switching_device(non_switching_handle,
                                                        "non_switching_device",
                                                        nonswitching_device_id,
                                                        "USB");

  EXPECT_CALL(*mock_message_helper_, CreateDeviceListSO(_, _, _))
      .WillOnce(Return(smart_objects::SmartObjectSPtr()));
  app_manager_impl_->OnDeviceSwitchingStart(switching_device,
                                            non_switching_device);

  EXPECT_TRUE(app_manager_impl_->IsAppInReconnectMode(policy_app_id_switch));

  app_manager_impl_->OnDeviceSwitchingFinish(switching_device_id);
  EXPECT_FALSE(
      app_manager_impl_->application_by_policy_id(policy_app_id_switch));
}

TEST_F(ApplicationManagerImplTest,
       ProcessReconnection_ExpectChangeAppIdDeviceId) {
  const uint32_t application_id = 1;
  const std::string policy_app_id = "p_app_id";
  const std::string mac_address = "MA:CA:DD:RE:SS";
  const connection_handler::DeviceHandle device_id = 1;
  const custom_str::CustomString app_name("");

  utils::SharedPtr<ApplicationImpl> app_impl = new ApplicationImpl(
      application_id,
      policy_app_id,
      mac_address,
      device_id,
      app_name,
      utils::SharedPtr<usage_statistics::StatisticsManager>(
          new usage_statistics_test::MockStatisticsManager()),
      *app_manager_impl_);

  app_manager_impl_->AddMockApplication(app_impl);

  const connection_handler::DeviceHandle new_device_id = 2;
  const uint32_t new_application_id = 2;
  SetCommonExpectationOnAppReconnection(
      new_device_id, new_application_id, mac_address);

  // Act
  app_manager_impl_->ProcessReconnection(app_impl, new_application_id);
  EXPECT_EQ(new_device_id, app_impl->device());
  EXPECT_EQ(new_application_id, app_impl->app_id());
}

TEST_F(ApplicationManagerImplTest, StartStopAudioPassThru) {
  std::string dummy_file_name;
  ON_CALL(mock_application_manager_settings_, recording_file_name())
      .WillByDefault(ReturnRef(dummy_file_name));

  NiceMock<test::components::media_manager_test::MockMediaManager>
      mock_media_manager;
  app_manager_impl_->SetMockMediaManager(&mock_media_manager);

  const uint32_t app_id = 65537;
  const int32_t max_duration = 1000;
  // below are not used
  const int32_t correlation_id = 0;
  const int32_t sampling_rate = 0;
  const int32_t bits_per_sample = 0;
  const int32_t audio_type = 0;

  EXPECT_CALL(mock_media_manager,
              StartMicrophoneRecording(app_id, _, max_duration))
      .WillOnce(Return());
  EXPECT_CALL(mock_media_manager, StopMicrophoneRecording(app_id))
      .WillOnce(Return());

  bool result = app_manager_impl_->BeginAudioPassThru(app_id);
  EXPECT_TRUE(result);
  if (result) {
    app_manager_impl_->StartAudioPassThruThread(app_id,
                                                correlation_id,
                                                max_duration,
                                                sampling_rate,
                                                bits_per_sample,
                                                audio_type);
  }

  result = app_manager_impl_->EndAudioPassThru(app_id);
  EXPECT_TRUE(result);
  if (result) {
    app_manager_impl_->StopAudioPassThru(app_id);
  }
}

TEST_F(ApplicationManagerImplTest, UnregisterAnotherAppDuringAudioPassThru) {
  std::string dummy_file_name;
  ON_CALL(mock_application_manager_settings_, recording_file_name())
      .WillByDefault(ReturnRef(dummy_file_name));

  std::unique_ptr<plugin_manager::RPCPluginManager> mock_rpc_plugin_manager_ptr(
      new plugin_manager::MockRPCPluginManager);
  app_manager_impl_->SetPluginManager(mock_rpc_plugin_manager_ptr);

  const uint32_t app_id_1 = 65537;
  const uint32_t app_id_2 = 65538;

  std::string dummy_mac_address;
  utils::SharedPtr<MockApplication> mock_app_1 =
      utils::SharedPtr<MockApplication>(new MockApplication());
  EXPECT_CALL(*mock_app_1, app_id()).WillRepeatedly(Return(app_id_1));
  EXPECT_CALL(*mock_app_1, device()).WillRepeatedly(Return(0));
  EXPECT_CALL(*mock_app_1, mac_address())
      .WillRepeatedly(ReturnRef(dummy_mac_address));
  EXPECT_CALL(*mock_app_1, policy_app_id()).WillRepeatedly(Return(""));
  EXPECT_CALL(*mock_app_1, protocol_version())
      .WillRepeatedly(
          Return(protocol_handler::MajorProtocolVersion::PROTOCOL_VERSION_4));

  utils::SharedPtr<MockApplication> mock_app_2 =
      utils::SharedPtr<MockApplication>(new MockApplication());
  EXPECT_CALL(*mock_app_2, app_id()).WillRepeatedly(Return(app_id_2));
  EXPECT_CALL(*mock_app_2, device()).WillRepeatedly(Return(0));
  EXPECT_CALL(*mock_app_2, mac_address())
      .WillRepeatedly(ReturnRef(dummy_mac_address));
  EXPECT_CALL(*mock_app_2, policy_app_id()).WillRepeatedly(Return(""));
  EXPECT_CALL(*mock_app_2, protocol_version())
      .WillRepeatedly(
          Return(protocol_handler::MajorProtocolVersion::PROTOCOL_VERSION_4));

  NiceMock<test::components::media_manager_test::MockMediaManager>
      mock_media_manager;
  app_manager_impl_->SetMockMediaManager(&mock_media_manager);

  app_manager_impl_->AddMockApplication(mock_app_1);
  app_manager_impl_->AddMockApplication(mock_app_2);

  const int32_t max_duration = 1000;
  // below are not used
  const int32_t correlation_id = 0;
  const int32_t sampling_rate = 0;
  const int32_t bits_per_sample = 0;
  const int32_t audio_type = 0;

  EXPECT_CALL(mock_media_manager,
              StartMicrophoneRecording(app_id_2, _, max_duration))
      .WillOnce(Return());
  EXPECT_CALL(mock_media_manager, StopMicrophoneRecording(app_id_2))
      .WillOnce(Return());

  // app 2 starts Audio Pass Thru
  bool result = app_manager_impl_->BeginAudioPassThru(app_id_2);
  EXPECT_TRUE(result);
  if (result) {
    app_manager_impl_->StartAudioPassThruThread(app_id_2,
                                                correlation_id,
                                                max_duration,
                                                sampling_rate,
                                                bits_per_sample,
                                                audio_type);
  }

  // while running APT, app 1 is unregistered
  app_manager_impl_->UnregisterApplication(
      app_id_1, mobile_apis::Result::SUCCESS, false, true);

  // confirm that APT is still running
  result = app_manager_impl_->EndAudioPassThru(app_id_2);
  EXPECT_TRUE(result);
  if (result) {
    app_manager_impl_->StopAudioPassThru(app_id_2);
  }
}

static std::map<std::string, std::vector<std::string> > CreateTransportMap() {
  /*
   * DefaultTransportRequiredForResumption = TCP_WIFI, IAP_USB, SPP_BLUETOOTH
   * MediaTransportRequiredForResumption = TCP_WIFI, AOA_USB
   * NavigationTransportRequiredForResumption = AOA_USB, SPP_BLUETOOTH
   * TestingTransportRequiredForResumption =
   * EmptyAppTransportRequiredForResumption = TCP_WIFI
   */
  std::string TCP_WIFI("TCP_WIFI");
  std::string IAP_USB("IAP_USB");
  std::string SPP_BLUETOOTH("SPP_BLUETOOTH");
  std::string AOA_USB("AOA_USB");

  std::vector<std::string> default_transports;
  default_transports.push_back(TCP_WIFI);
  default_transports.push_back(IAP_USB);
  default_transports.push_back(SPP_BLUETOOTH);
  std::vector<std::string> media_transports;
  media_transports.push_back(TCP_WIFI);
  media_transports.push_back(AOA_USB);
  std::vector<std::string> navi_transports;
  navi_transports.push_back(AOA_USB);
  navi_transports.push_back(SPP_BLUETOOTH);
  std::vector<std::string> testing_transports;
  std::vector<std::string> empty_transports;
  empty_transports.push_back(TCP_WIFI);

  std::map<std::string, std::vector<std::string> > transport_map;
  transport_map[std::string("DEFAULT")] = default_transports;
  transport_map[std::string("MEDIA")] = media_transports;
  transport_map[std::string("NAVIGATION")] = navi_transports;
  transport_map[std::string("TESTING")] = testing_transports;
  transport_map[std::string("EMPTY_APP")] = empty_transports;

  return transport_map;
}

bool ApplicationManagerImplTest::CheckResumptionRequiredTransportAvailableTest(
    smart_objects::SmartObject* app_types_array,
    connection_handler::DeviceHandle primary_device_handle,
    std::string primary_transport_device_string,
    connection_handler::DeviceHandle secondary_device_handle,
    std::string secondary_transport_device_string) {
  EXPECT_CALL(*mock_app_ptr_, app_types())
      .WillRepeatedly(Return(app_types_array));

  std::map<std::string, std::vector<std::string> > transport_map =
      CreateTransportMap();

  EXPECT_CALL(mock_application_manager_settings_,
              transport_required_for_resumption_map())
      .WillRepeatedly(ReturnRef(transport_map));

  EXPECT_CALL(*mock_app_ptr_, device())
      .WillRepeatedly(Return(primary_device_handle));
  EXPECT_CALL(*mock_app_ptr_, secondary_device())
      .WillRepeatedly(Return(secondary_device_handle));

  EXPECT_CALL(mock_session_observer_,
              TransportTypeProfileStringFromDeviceHandle(primary_device_handle))
      .WillOnce(Return(primary_transport_device_string));

  if (secondary_device_handle != 0) {
    EXPECT_CALL(
        mock_session_observer_,
        TransportTypeProfileStringFromDeviceHandle(secondary_device_handle))
        .WillOnce(Return(secondary_transport_device_string));
  } else {
    EXPECT_CALL(mock_session_observer_,
                TransportTypeProfileStringFromDeviceHandle(
                    secondary_device_handle)).WillOnce(Return(std::string("")));
  }

  return app_manager_impl_->CheckResumptionRequiredTransportAvailable(
      mock_app_ptr_);
}

TEST_F(ApplicationManagerImplTest,
       CheckResumptionRequiredTransportAvailableTest_PrimaryOnly_Success) {
  using namespace NsSmartDeviceLink::NsSmartObjects;

  smart_objects::SmartObject app_types_array(SmartType_Array);
  app_types_array[0] = mobile_apis::AppHMIType::eType::DEFAULT;

  const connection_handler::DeviceHandle primary_device_handle = 1;
  const connection_handler::DeviceHandle secondary_device_handle = 0;

  // refer to transport_adapter_impl.cc
  std::string primary_transport_device_string("SPP_BLUETOOTH");
  std::string secondary_transport_device_string("");

  // - The app is DEFAULT.
  // - A DEFAULT app is allowed for resumption if either primary or secondary
  //   transport is TCP_WIFI, IAP_USB or SPP_BLUETOOTH.
  // - We have SPP_BLUETOOTH for primary transport.
  //   -> Conclusion: the app has required transport.
  bool result = CheckResumptionRequiredTransportAvailableTest(
      &app_types_array,
      primary_device_handle,
      primary_transport_device_string,
      secondary_device_handle,
      secondary_transport_device_string);
  EXPECT_TRUE(result);
}

TEST_F(ApplicationManagerImplTest,
       CheckResumptionRequiredTransportAvailableTest_PrimaryOnly_NotListed) {
  using namespace NsSmartDeviceLink::NsSmartObjects;

  smart_objects::SmartObject app_types_array(SmartType_Array);
  app_types_array[0] = mobile_apis::AppHMIType::eType::SOCIAL;

  const connection_handler::DeviceHandle primary_device_handle = 1;
  const connection_handler::DeviceHandle secondary_device_handle = 0;

  std::string primary_transport_device_string("SPP_BLUETOOTH");
  std::string secondary_transport_device_string("");

  // - The app is SOCIAL.
  // - We do not have an entry in .ini file for SOCIAL apps.
  //   -> In this case, resumption is always enabled for backward compatibility.
  bool result = CheckResumptionRequiredTransportAvailableTest(
      &app_types_array,
      primary_device_handle,
      primary_transport_device_string,
      secondary_device_handle,
      secondary_transport_device_string);
  EXPECT_TRUE(result);
}

TEST_F(ApplicationManagerImplTest,
       CheckResumptionRequiredTransportAvailableTest_PrimaryOnly_Disabled) {
  using namespace NsSmartDeviceLink::NsSmartObjects;

  smart_objects::SmartObject app_types_array(SmartType_Array);
  app_types_array[0] = mobile_apis::AppHMIType::eType::TESTING;

  const connection_handler::DeviceHandle primary_device_handle = 1;
  const connection_handler::DeviceHandle secondary_device_handle = 0;

  std::string primary_transport_device_string("SPP_BLUETOOTH");
  std::string secondary_transport_device_string("");

  // - The app is TESTING.
  // - We do not have any transports allowed for TESTING apps.
  //   -> In this case, resumption is always disabled.
  bool result = CheckResumptionRequiredTransportAvailableTest(
      &app_types_array,
      primary_device_handle,
      primary_transport_device_string,
      secondary_device_handle,
      secondary_transport_device_string);
  EXPECT_FALSE(result);
}

TEST_F(ApplicationManagerImplTest,
       CheckResumptionRequiredTransportAvailableTest_PrimaryOnly_NoAppTypes) {
  using namespace NsSmartDeviceLink::NsSmartObjects;

  smart_objects::SmartObject app_types_array(SmartType_Array);
  // we don't specify any app type

  const connection_handler::DeviceHandle primary_device_handle = 1;
  const connection_handler::DeviceHandle secondary_device_handle = 0;

  std::string primary_transport_device_string("SPP_BLUETOOTH");
  std::string secondary_transport_device_string("");

  // - The app doesn't specify AppHMIType.
  // - .ini file specifies TCP_WIFI for EMPTY_APP entry.
  //   -> The app does not have required transport.
  bool result = CheckResumptionRequiredTransportAvailableTest(
      &app_types_array,
      primary_device_handle,
      primary_transport_device_string,
      secondary_device_handle,
      secondary_transport_device_string);
  EXPECT_FALSE(result);
}

TEST_F(ApplicationManagerImplTest,
       CheckResumptionRequiredTransportAvailableTest_PrimaryOnly_NoAppTypes2) {
  using namespace NsSmartDeviceLink::NsSmartObjects;

  const connection_handler::DeviceHandle primary_device_handle = 1;
  const connection_handler::DeviceHandle secondary_device_handle = 0;

  std::string primary_transport_device_string("SPP_BLUETOOTH");
  std::string secondary_transport_device_string("");

  // - The app doesn't specify AppHMIType.
  // - .ini file specifies TCP_WIFI for EMPTY_APP entry.
  //   -> The app does not have required transport.
  bool result = CheckResumptionRequiredTransportAvailableTest(
      NULL,
      primary_device_handle,
      primary_transport_device_string,
      secondary_device_handle,
      secondary_transport_device_string);
  EXPECT_FALSE(result);
}

TEST_F(ApplicationManagerImplTest,
       CheckResumptionRequiredTransportAvailableTest_TwoTransports_Success) {
  using namespace NsSmartDeviceLink::NsSmartObjects;

  smart_objects::SmartObject app_types_array(SmartType_Array);
  app_types_array[0] = mobile_apis::AppHMIType::eType::MEDIA;

  const connection_handler::DeviceHandle primary_device_handle = 1;
  const connection_handler::DeviceHandle secondary_device_handle = 2;

  // refer to transport_adapter_impl.cc
  std::string primary_transport_device_string("SPP_BLUETOOTH");
  std::string secondary_transport_device_string("TCP_WIFI");

  // - The app is MEDIA.
  // - A MEDIA app is allowed for resumption if either primary or secondary
  //   transport is TCP_WIFI or AOA_USB.
  // - We have TCP_WIFI for secondary transport.
  //   -> Conclusion: the app has required transport.
  bool result = CheckResumptionRequiredTransportAvailableTest(
      &app_types_array,
      primary_device_handle,
      primary_transport_device_string,
      secondary_device_handle,
      secondary_transport_device_string);
  EXPECT_TRUE(result);
}

TEST_F(ApplicationManagerImplTest,
       CheckResumptionRequiredTransportAvailableTest_TwoTransports_Failure) {
  using namespace NsSmartDeviceLink::NsSmartObjects;

  smart_objects::SmartObject app_types_array(SmartType_Array);
  app_types_array[0] = mobile_apis::AppHMIType::eType::NAVIGATION;

  const connection_handler::DeviceHandle primary_device_handle = 1;
  const connection_handler::DeviceHandle secondary_device_handle = 2;

  // refer to transport_adapter_impl.cc
  std::string primary_transport_device_string("IAP_USB");
  std::string secondary_transport_device_string("TCP_WIFI");

  // - The app is NAVIGATION.
  // - A NAVIGATION app is allowed for resumption if either primary or secondary
  //   transport is AOA_USB or SPP_BLUETOOTH.
  // - We have IAP_USB for primary and TCP_WIFI for secondary transport.
  //   -> Conclusion: the app does not have required transport.
  bool result = CheckResumptionRequiredTransportAvailableTest(
      &app_types_array,
      primary_device_handle,
      primary_transport_device_string,
      secondary_device_handle,
      secondary_transport_device_string);
  EXPECT_FALSE(result);
}

TEST_F(ApplicationManagerImplTest,
       CheckResumptionRequiredTransportAvailableTest_MultipleAppTypes_Failure) {
  using namespace NsSmartDeviceLink::NsSmartObjects;

  smart_objects::SmartObject app_types_array(SmartType_Array);
  app_types_array[0] = mobile_apis::AppHMIType::eType::MEDIA;
  app_types_array[1] = mobile_apis::AppHMIType::eType::NAVIGATION;

  const connection_handler::DeviceHandle primary_device_handle = 1;
  const connection_handler::DeviceHandle secondary_device_handle = 2;

  std::string primary_transport_device_string("IAP_USB");
  std::string secondary_transport_device_string("TCP_WIFI");

  // - The app is MEDIA and NAVIGATION.
  // - A MEDIA app is allowed for resumption if either primary or secondary
  //   transport is TCP_WIFI or AOA_USB.
  // - A NAVIGATION app is allowed for resumption if either primary or secondary
  //   transport is AOA_USB or SPP_BLUETOOTH.
  // - We have IAP_USB for primary and TCP_WIFI is secondary
  //   -> Conclusion: the app does NOT have required transport.
  bool result = CheckResumptionRequiredTransportAvailableTest(
      &app_types_array,
      primary_device_handle,
      primary_transport_device_string,
      secondary_device_handle,
      secondary_transport_device_string);
  EXPECT_FALSE(result);
}

TEST_F(ApplicationManagerImplTest,
       CheckResumptionRequiredTransportAvailableTest_MultipleAppTypes_Empty) {
  using namespace NsSmartDeviceLink::NsSmartObjects;

  smart_objects::SmartObject app_types_array(SmartType_Array);
  app_types_array[0] = mobile_apis::AppHMIType::eType::NAVIGATION;
  app_types_array[1] = mobile_apis::AppHMIType::eType::SYSTEM;

  const connection_handler::DeviceHandle primary_device_handle = 1;
  const connection_handler::DeviceHandle secondary_device_handle = 2;

  std::string primary_transport_device_string("IAP_USB");
  std::string secondary_transport_device_string("TCP_WIFI");

  // - The app is NAVIGATION and SYSTEM.
  // - A NAVIGATION app is allowed for resumption if either primary or secondary
  //   transport is AOA_USB or SPP_BLUETOOTH.
  // - .ini file does not have an entry for SYSTEM apps. So any transport is
  //   allowed.
  // - We have SPP_BLUETOOTH for primary and TCP_WIFI is secondary
  //   -> Conclusion: the app does NOT have required transport.
  bool result = CheckResumptionRequiredTransportAvailableTest(
      &app_types_array,
      primary_device_handle,
      primary_transport_device_string,
      secondary_device_handle,
      secondary_transport_device_string);
  EXPECT_FALSE(result);
}

TEST_F(ApplicationManagerImplTest,
       RegisterApplication_PathToTheIconExists_IconWasSet) {
  file_system::CreateDirectory(kDirectoryName);
  const std::string full_icon_path = kDirectoryName + "/" + kAppId;
  ASSERT_TRUE(file_system::CreateFile(full_icon_path));

  smart_objects::SmartObject request_for_registration(
      smart_objects::SmartType_Map);

  smart_objects::SmartObject& params =
      request_for_registration[strings::msg_params];
  params[strings::app_id] = kAppId;
  params[strings::language_desired] = mobile_api::Language::EN_US;
  params[strings::hmi_display_language_desired] = mobile_api::Language::EN_US;

  request_for_registration[strings::params][strings::connection_key] =
      kConnectionKey;
  request_for_registration[strings::msg_params][strings::app_name] = kAppName;
  request_for_registration[strings::msg_params][strings::sync_msg_version]
                          [strings::minor_version] = APIVersion::kAPIV2;
  request_for_registration[strings::msg_params][strings::sync_msg_version]
                          [strings::major_version] = APIVersion::kAPIV3;

  request_for_registration[strings::params][strings::protocol_version] =
      protocol_handler::MajorProtocolVersion::PROTOCOL_VERSION_2;

  smart_objects::SmartObjectSPtr request_for_registration_ptr =
      MakeShared<smart_objects::SmartObject>(request_for_registration);

  ApplicationSharedPtr application =
      app_manager_impl_->RegisterApplication(request_for_registration_ptr);
  EXPECT_STREQ(kAppName.c_str(), application->name().c_str());
  EXPECT_STREQ(full_icon_path.c_str(), application->app_icon_path().c_str());
  EXPECT_EQ(protocol_handler::MajorProtocolVersion::PROTOCOL_VERSION_2,
            application->protocol_version());
  EXPECT_EQ(APIVersion::kAPIV2,
            application->version().min_supported_api_version);
  EXPECT_EQ(APIVersion::kAPIV3,
            application->version().max_supported_api_version);

  EXPECT_TRUE(file_system::RemoveDirectory(kDirectoryName, true));
}

}  // application_manager_test
}  // namespace components
}  // namespace test<|MERGE_RESOLUTION|>--- conflicted
+++ resolved
@@ -186,7 +186,6 @@
                         SetArgPointee<4u>(connection_type),
                         Return(0)));
   }
-<<<<<<< HEAD
 
   bool CheckResumptionRequiredTransportAvailableTest(
       smart_objects::SmartObject* app_types_array,
@@ -195,9 +194,7 @@
       connection_handler::DeviceHandle secondary_device_handle,
       std::string secondary_transport_device_string);
 
-=======
   uint32_t app_id_;
->>>>>>> ba1da7bc
   NiceMock<policy_test::MockPolicySettings> mock_policy_settings_;
   utils::SharedPtr<NiceMock<resumption_test::MockResumptionData> >
       mock_storage_;
